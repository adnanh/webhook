package main

import (
	"bytes"
	"fmt"
	"io/ioutil"
	"log"
	"net"
	"net/http"
	"os"
	"os/exec"
	"path/filepath"
	"regexp"
	"runtime"
	"strings"
	"sync"
	"testing"
	"text/template"
	"time"

	"github.com/adnanh/webhook/internal/hook"
)

func TestStaticParams(t *testing.T) {
	// FIXME(moorereason): incorporate this test into TestWebhook.
	//   Need to be able to execute a binary with a space in the filename.
	if runtime.GOOS == "windows" {
		t.Skip("Skipping on Windows")
	}

	spHeaders := make(map[string]interface{})
	spHeaders["User-Agent"] = "curl/7.54.0"
	spHeaders["Accept"] = "*/*"

	// case 2: binary with spaces in its name
	err := os.Symlink("/bin/echo", "/tmp/with space")
	if err != nil {
		t.Fatalf("%v", err)
	}
	defer os.Remove("/tmp/with space")

	spHook := &hook.Hook{
		ID:                      "static-params-name-space",
		ExecuteCommand:          "/tmp/with space",
		CommandWorkingDirectory: "/tmp",
		ResponseMessage:         "success",
		CaptureCommandOutput:    true,
		PassArgumentsToCommand: []hook.Argument{
			hook.Argument{Source: "string", Name: "passed"},
		},
	}

	b := &bytes.Buffer{}
	log.SetOutput(b)

<<<<<<< HEAD
	_, err = handleHook(spHook, "test", &spHeaders, &map[string]interface{}{}, &map[string]interface{}{}, &map[string]interface{}{}, &[]byte{})
=======
	r := &hook.Request{
		ID:      "test",
		Headers: spHeaders,
	}
	_, err = handleHook(spHook, r)
>>>>>>> 67c317e7
	if err != nil {
		t.Fatalf("Unexpected error: %v\n", err)
	}
	matched, _ := regexp.MatchString("(?s)command output: .*static-params-name-space", b.String())
	if !matched {
		t.Fatalf("Unexpected log output:\n%sn", b)
	}
}

func TestWebhook(t *testing.T) {
	hookecho, cleanupHookecho := buildHookecho(t)
	defer cleanupHookecho()

	webhook, cleanupWebhookFn := buildWebhook(t)
	defer cleanupWebhookFn()

	for _, hookTmpl := range []string{"test/hooks.json.tmpl", "test/hooks.yaml.tmpl"} {
		configPath, cleanupConfigFn := genConfig(t, hookecho, hookTmpl)
		defer cleanupConfigFn()

		for _, tt := range hookHandlerTests {
			t.Run(tt.desc+"@"+hookTmpl, func(t *testing.T) {
				ip, port := serverAddress(t)
				args := []string{fmt.Sprintf("-hooks=%s", configPath), fmt.Sprintf("-ip=%s", ip), fmt.Sprintf("-port=%s", port), "-debug"}

				if len(tt.cliMethods) != 0 {
					args = append(args, "-http-methods="+strings.Join(tt.cliMethods, ","))
				}

				// Setup a buffer for capturing webhook logs for later evaluation
				b := &buffer{}

				cmd := exec.Command(webhook, args...)
				cmd.Stderr = b
				cmd.Env = webhookEnv()
				cmd.Args[0] = "webhook"
				if err := cmd.Start(); err != nil {
					t.Fatalf("failed to start webhook: %s", err)
				}
				defer killAndWait(cmd)

				waitForServerReady(t, ip, port)

				url := fmt.Sprintf("http://%s:%s/hooks/%s", ip, port, tt.id)

				req, err := http.NewRequest(tt.method, url, ioutil.NopCloser(strings.NewReader(tt.body)))
				if err != nil {
					t.Errorf("New request failed: %s", err)
				}

				for k, v := range tt.headers {
					req.Header.Add(k, v)
				}

				var res *http.Response

				req.Header.Add("Content-Type", tt.contentType)
				req.ContentLength = int64(len(tt.body))

				client := &http.Client{}
				res, err = client.Do(req)
				if err != nil {
					t.Errorf("client.Do failed: %s", err)
				}

				body, err := ioutil.ReadAll(res.Body)
				res.Body.Close()
				if err != nil {
					t.Errorf("POST %q: failed to ready body: %s", tt.desc, err)
				}

				if res.StatusCode != tt.respStatus || string(body) != tt.respBody {
					t.Errorf("failed %q (id: %s):\nexpected status: %#v, response: %s\ngot status: %#v, response: %s\ncommand output:\n%s\n", tt.desc, tt.id, tt.respStatus, tt.respBody, res.StatusCode, body, b)
				}

				if tt.logMatch == "" {
					return
				}

				// There's the potential for a race condition below where we
				// try to read the logs buffer b before the logs have been
				// flushed by the webhook process. Kill the process to flush
				// the logs.
				killAndWait(cmd)

				matched, _ := regexp.MatchString(tt.logMatch, b.String())
				if !matched {
					t.Errorf("failed log match for %q (id: %s):\nmatch pattern: %q\ngot:\n%s", tt.desc, tt.id, tt.logMatch, b)
				}
			})
		}
	}
}

func buildHookecho(t *testing.T) (binPath string, cleanupFn func()) {
	tmp, err := ioutil.TempDir("", "hookecho-test-")
	if err != nil {
		t.Fatal(err)
	}
	defer func() {
		if cleanupFn == nil {
			os.RemoveAll(tmp)
		}
	}()

	binPath = filepath.Join(tmp, "hookecho")
	if runtime.GOOS == "windows" {
		binPath += ".exe"
	}

	cmd := exec.Command("go", "build", "-o", binPath, "test/hookecho.go")
	if err := cmd.Run(); err != nil {
		t.Fatalf("Building hookecho: %v", err)
	}

	return binPath, func() { os.RemoveAll(tmp) }
}

func genConfig(t *testing.T, bin, hookTemplate string) (configPath string, cleanupFn func()) {
	tmpl := template.Must(template.ParseFiles(hookTemplate))

	tmp, err := ioutil.TempDir("", "webhook-config-")
	if err != nil {
		t.Fatal(err)
	}
	defer func() {
		if cleanupFn == nil {
			os.RemoveAll(tmp)
		}
	}()

	outputBaseName := filepath.Ext(filepath.Ext(hookTemplate))

	path := filepath.Join(tmp, outputBaseName)
	file, err := os.Create(path)
	if err != nil {
		t.Fatalf("Creating config template: %v", err)
	}
	defer file.Close()

	data := struct{ Hookecho string }{filepath.FromSlash(bin)}
	if runtime.GOOS == "windows" {
		// Simulate escaped backslashes on Windows.
		data.Hookecho = strings.Replace(data.Hookecho, `\`, `\\`, -1)
	}
	if err := tmpl.Execute(file, data); err != nil {
		t.Fatalf("Executing template: %v", err)
	}

	return path, func() { os.RemoveAll(tmp) }
}

func buildWebhook(t *testing.T) (binPath string, cleanupFn func()) {
	tmp, err := ioutil.TempDir("", "webhook-test-")
	if err != nil {
		t.Fatal(err)
	}
	defer func() {
		if cleanupFn == nil {
			os.RemoveAll(tmp)
		}
	}()

	binPath = filepath.Join(tmp, "webhook")
	if runtime.GOOS == "windows" {
		binPath += ".exe"
	}

	cmd := exec.Command("go", "build", "-o", binPath)
	if err := cmd.Run(); err != nil {
		t.Fatalf("Building webhook: %v", err)
	}

	return binPath, func() { os.RemoveAll(tmp) }
}

func serverAddress(t *testing.T) (string, string) {
	ln, err := net.Listen("tcp", "127.0.0.1:0")
	if err != nil {
		ln, err = net.Listen("tcp6", "[::1]:0")
	}
	if err != nil {
		t.Fatal(err)
	}
	defer ln.Close()
	host, port, err := net.SplitHostPort(ln.Addr().String())
	if err != nil {
		t.Fatalf("Failed to split network address: %v", err)
	}
	return host, port
}

func waitForServerReady(t *testing.T, ip, port string) {
	waitForServer(t,
		fmt.Sprintf("http://%v:%v/", ip, port),
		http.StatusOK,
		5*time.Second)
}

const pollInterval = 200 * time.Millisecond

func waitForServer(t *testing.T, url string, status int, timeout time.Duration) {
	deadline := time.Now().Add(timeout)
	for time.Now().Before(deadline) {
		time.Sleep(pollInterval)
		res, err := http.Get(url)
		if err != nil {
			continue
		}
		if res.StatusCode == status {
			return
		}
	}
	t.Fatalf("Server failed to respond in %v", timeout)
}

func killAndWait(cmd *exec.Cmd) {
	if cmd == nil || cmd.ProcessState != nil && cmd.ProcessState.Exited() {
		return
	}

	cmd.Process.Kill()
	cmd.Wait()
}

// webhookEnv returns the process environment without any existing hook
// namespace variables.
func webhookEnv() (env []string) {
	for _, v := range os.Environ() {
		if strings.HasPrefix(v, hook.EnvNamespace) {
			continue
		}
		env = append(env, v)
	}
	return
}

var hookHandlerTests = []struct {
	desc        string
	id          string
	cliMethods  []string
	method      string
	headers     map[string]string
	contentType string
	body        string

	respStatus int
	respBody   string
	logMatch   string
}{
	{
		"github",
		"github",
		nil,
		"POST",
		map[string]string{"X-Hub-Signature": "f68df0375d7b03e3eb29b4cf9f9ec12e08f42ff8"},
		"application/json",
		`{
			"after":"1481a2de7b2a7d02428ad93446ab166be7793fbb",
			"before":"17c497ccc7cca9c2f735aa07e9e3813060ce9a6a",
			"commits":[
				{
					"added":[

					],
					"author":{
						"email":"lolwut@noway.biz",
						"name":"Garen Torikian",
						"username":"octokitty"
					},
					"committer":{
						"email":"lolwut@noway.biz",
						"name":"Garen Torikian",
						"username":"octokitty"
					},
					"distinct":true,
					"id":"c441029cf673f84c8b7db52d0a5944ee5c52ff89",
					"message":"Test",
					"modified":[
						"README.md"
					],
					"removed":[

					],
					"timestamp":"2013-02-22T13:50:07-08:00",
					"url":"https://github.com/octokitty/testing/commit/c441029cf673f84c8b7db52d0a5944ee5c52ff89"
				},
				{
					"added":[

					],
					"author":{
						"email":"lolwut@noway.biz",
						"name":"Garen Torikian",
						"username":"octokitty"
					},
					"committer":{
						"email":"lolwut@noway.biz",
						"name":"Garen Torikian",
						"username":"octokitty"
					},
					"distinct":true,
					"id":"36c5f2243ed24de58284a96f2a643bed8c028658",
					"message":"This is me testing the windows client.",
					"modified":[
						"README.md"
					],
					"removed":[

					],
					"timestamp":"2013-02-22T14:07:13-08:00",
					"url":"https://github.com/octokitty/testing/commit/36c5f2243ed24de58284a96f2a643bed8c028658"
				},
				{
					"added":[
						"words/madame-bovary.txt"
					],
					"author":{
						"email":"lolwut@noway.biz",
						"name":"Garen Torikian",
						"username":"octokitty"
					},
					"committer":{
						"email":"lolwut@noway.biz",
						"name":"Garen Torikian",
						"username":"octokitty"
					},
					"distinct":true,
					"id":"1481a2de7b2a7d02428ad93446ab166be7793fbb",
					"message":"Rename madame-bovary.txt to words/madame-bovary.txt",
					"modified":[

					],
					"removed":[
						"madame-bovary.txt"
					],
					"timestamp":"2013-03-12T08:14:29-07:00",
					"url":"https://github.com/octokitty/testing/commit/1481a2de7b2a7d02428ad93446ab166be7793fbb"
				}
			],
			"compare":"https://github.com/octokitty/testing/compare/17c497ccc7cc...1481a2de7b2a",
			"created":false,
			"deleted":false,
			"forced":false,
			"head_commit":{
				"added":[
					"words/madame-bovary.txt"
				],
				"author":{
					"email":"lolwut@noway.biz",
					"name":"Garen Torikian",
					"username":"octokitty"
				},
				"committer":{
					"email":"lolwut@noway.biz",
					"name":"Garen Torikian",
					"username":"octokitty"
				},
				"distinct":true,
				"id":"1481a2de7b2a7d02428ad93446ab166be7793fbb",
				"message":"Rename madame-bovary.txt to words/madame-bovary.txt",
				"modified":[

				],
				"removed":[
					"madame-bovary.txt"
				],
				"timestamp":"2013-03-12T08:14:29-07:00",
				"url":"https://github.com/octokitty/testing/commit/1481a2de7b2a7d02428ad93446ab166be7793fbb"
			},
			"pusher":{
				"email":"lolwut@noway.biz",
				"name":"Garen Torikian"
			},
			"ref":"refs/heads/master",
			"repository":{
				"created_at":1332977768,
				"description":"",
				"fork":false,
				"forks":0,
				"has_downloads":true,
				"has_issues":true,
				"has_wiki":true,
				"homepage":"",
				"id":3860742,
				"language":"Ruby",
				"master_branch":"master",
				"name":"testing",
				"open_issues":2,
				"owner":{
					"email":"lolwut@noway.biz",
					"name":"octokitty"
				},
				"private":false,
				"pushed_at":1363295520,
				"size":2156,
				"stargazers":1,
				"url":"https://github.com/octokitty/testing",
				"watchers":1
			}
		}`,
		http.StatusOK,
		`arg: 1481a2de7b2a7d02428ad93446ab166be7793fbb lolwut@noway.biz
env: HOOK_head_commit.timestamp=2013-03-12T08:14:29-07:00
`,
		``,
	},
	{
		"bitbucket", // bitbucket sends their payload using uriencoded params.
		"bitbucket",
		nil,
		"POST",
		nil,
		"application/x-www-form-urlencoded",
		`payload={"canon_url": "https://bitbucket.org","commits": [{"author": "marcus","branch": "master","files": [{"file": "somefile.py","type": "modified"}],"message": "Added some more things to somefile.py\n","node": "620ade18607a","parents": ["702c70160afc"],"raw_author": "Marcus Bertrand <marcus@somedomain.com>","raw_node": "620ade18607ac42d872b568bb92acaa9a28620e9","revision": null,"size": -1,"timestamp": "2012-05-30 05:58:56","utctimestamp": "2014-11-07 15:19:02+00:00"}],"repository": {"absolute_url": "/webhook/testing/","fork": false,"is_private": true,"name": "Project X","owner": "marcus","scm": "git","slug": "project-x","website": "https://atlassian.com/"},"user": "marcus"}`,
		http.StatusOK,
		`success`,
		``,
	},
	{
		"gitlab",
		"gitlab",
		nil,
		"POST",
		map[string]string{"X-Gitlab-Event": "Push Hook"},
		"application/json",
		`{
			"object_kind": "push",
			"before": "95790bf891e76fee5e1747ab589903a6a1f80f22",
			"after": "da1560886d4f094c3e6c9ef40349f7d38b5d27d7",
			"ref": "refs/heads/master",
			"user_id": 4,
			"user_name": "John Smith",
			"user_email": "john@example.com",
			"project_id": 15,
			"repository": {
				"name": "Diaspora",
				"url": "git@example.com:mike/diasporadiaspora.git",
				"description": "",
				"homepage": "http://example.com/mike/diaspora",
				"git_http_url":"http://example.com/mike/diaspora.git",
				"git_ssh_url":"git@example.com:mike/diaspora.git",
				"visibility_level":0
			},
			"commits": [
				{
					"id": "b6568db1bc1dcd7f8b4d5a946b0b91f9dacd7327",
					"message": "Update Catalan translation to e38cb41.",
					"timestamp": "2011-12-12T14:27:31+02:00",
					"url": "http://example.com/mike/diaspora/commit/b6568db1bc1dcd7f8b4d5a946b0b91f9dacd7327",
					"author": {
						"name": "Jordi Mallach",
						"email": "jordi@softcatala.org"
					}
				},
				{
					"id": "da1560886d4f094c3e6c9ef40349f7d38b5d27d7",
					"message": "fixed readme",
					"timestamp": "2012-01-03T23:36:29+02:00",
					"url": "http://example.com/mike/diaspora/commit/da1560886d4f094c3e6c9ef40349f7d38b5d27d7",
					"author": {
						"name": "GitLab dev user",
						"email": "gitlabdev@dv6700.(none)"
					}
				}
			],
			"total_commits_count": 4
		}`,
		http.StatusOK,
		`arg: b6568db1bc1dcd7f8b4d5a946b0b91f9dacd7327 John Smith john@example.com
`,
		``,
	},
	{
		"xml",
		"xml",
		nil,
		"POST",
		map[string]string{"Content-Type": "application/xml"},
		"application/xml",
		`<app>
   <users>
     <user id="1" name="Jeff" />
     <user id="2" name="Sally" />
   </users>
   <messages>
     <message id="1" from_user="1" to_user="2">Hello!!</message>
   </messages>
</app>`,
		http.StatusOK,
		`success`,
		``,
	},
	{
		"payload-json-array",
		"sendgrid",
		nil,
		"POST",
		nil,
		"application/json",
		`[
  {
    "email": "example@test.com",
    "timestamp": 1513299569,
    "smtp-id": "<14c5d75ce93.dfd.64b469@ismtpd-555>",
    "event": "processed",
    "category": "cat facts",
    "sg_event_id": "sg_event_id",
    "sg_message_id": "sg_message_id"
  }
]`,
		http.StatusOK,
		`success`,
		``,
	},
	{
		"multipart",
		"plex",
		nil,
		"POST",
		nil,
		"multipart/form-data; boundary=xxx",
		`--xxx
Content-Disposition: form-data; name="payload"

{
   "event": "media.play",
   "user": true,
   "owner": true,
   "Account": {
      "id": 1,
      "thumb": "https://plex.tv/users/1022b120ffbaa/avatar?c=1465525047",
      "title": "elan"
   }
}

--xxx
Content-Disposition: form-data; name="thumb"; filename="thumb.jpg"
Content-Type: application/octet-stream
Content-Transfer-Encoding: binary

binary data
--xxx--`,
		http.StatusOK,
		`success`,
		``,
	},

	{
		"missing-cmd-arg", // missing head_commit.author.email
		"github",
		nil,
		"POST",
		map[string]string{"X-Hub-Signature": "ab03955b9377f530aa298b1b6d273ae9a47e1e40"},
		"application/json",
		`{
			"head_commit":{
				"added":[
					"words/madame-bovary.txt"
				],
				"author":{
					"email":"lolwut@noway.biz",
					"name":"Garen Torikian",
					"username":"octokitty"
				},
				"committer":{
					"email":"lolwut@noway.biz",
					"name":"Garen Torikian",
					"username":"octokitty"
				},
				"distinct":true,
				"id":"1481a2de7b2a7d02428ad93446ab166be7793fbb",
				"message":"Rename madame-bovary.txt to words/madame-bovary.txt",
				"modified":[

				],
				"removed":[
					"madame-bovary.txt"
				],
				"timestamp":"2013-03-12T08:14:29-07:00",
				"url":"https://github.com/octokitty/testing/commit/1481a2de7b2a7d02428ad93446ab166be7793fbb"
			},
			"ref":"refs/heads/master"
		}`,
		http.StatusOK,
		`arg: 1481a2de7b2a7d02428ad93446ab166be7793fbb lolwut@noway.biz
env: HOOK_head_commit.timestamp=2013-03-12T08:14:29-07:00
`,
		``,
	},

	{
		"missing-env-arg", // missing head_commit.timestamp
		"github",
		nil,
		"POST",
		map[string]string{"X-Hub-Signature": "2cf8b878cb6b74a25090a140fa4a474be04b97fa"},
		"application/json",
		`{
			"head_commit":{
				"added":[
					"words/madame-bovary.txt"
				],
				"author":{
					"email":"lolwut@noway.biz",
					"name":"Garen Torikian",
					"username":"octokitty"
				},
				"committer":{
					"email":"lolwut@noway.biz",
					"name":"Garen Torikian",
					"username":"octokitty"
				},
				"distinct":true,
				"id":"1481a2de7b2a7d02428ad93446ab166be7793fbb",
				"message":"Rename madame-bovary.txt to words/madame-bovary.txt",
				"modified":[

				],
				"removed":[
					"madame-bovary.txt"
				],
				"url":"https://github.com/octokitty/testing/commit/1481a2de7b2a7d02428ad93446ab166be7793fbb"
			},
			"ref":"refs/heads/master"
		}`,
		http.StatusOK,
		`arg: 1481a2de7b2a7d02428ad93446ab166be7793fbb lolwut@noway.biz
`,
		``,
	},

	{
		"empty-payload-signature", // allow empty payload signature validation
		"empty-payload-signature",
		nil,
		"POST",
		map[string]string{"X-Hub-Signature": "33f9d709782f62b8b4a0178586c65ab098a39fe2"},
		"application/json",
		``,
		http.StatusOK,
		``,
		``,
	},

	// test with disallowed global HTTP method
	{"global disallowed method", "bitbucket", []string{"Post "}, "GET", nil, `{}`, "application/json", http.StatusMethodNotAllowed, ``, ``},
	// test with disallowed HTTP method
	{"disallowed method", "github", nil, "Get", nil, `{}`, "application/json", http.StatusMethodNotAllowed, ``, ``},
	// test with custom return code
	{"empty payload", "github", nil, "POST", nil, "application/json", `{}`, http.StatusBadRequest, `Hook rules were not satisfied.`, ``},
	// test with custom invalid http code, should default to 200 OK
	{"empty payload", "bitbucket", nil, "POST", nil, "application/json", `{}`, http.StatusOK, `Hook rules were not satisfied.`, ``},
	// test with no configured http return code, should default to 200 OK
	{"empty payload", "gitlab", nil, "POST", nil, "application/json", `{}`, http.StatusOK, `Hook rules were not satisfied.`, ``},

	// test capturing command output
	{"don't capture output on success by default", "capture-command-output-on-success-not-by-default", nil, "POST", nil, "application/json", `{}`, http.StatusOK, ``, ``},
	{"capture output on success with flag set", "capture-command-output-on-success-yes-with-flag", nil, "POST", nil, "application/json", `{}`, http.StatusOK, `arg: exit=0
`, ``},
	{"don't capture output on error by default", "capture-command-output-on-error-not-by-default", nil, "POST", nil, "application/json", `{}`, http.StatusInternalServerError, `Error occurred while executing the hook's command. Please check your logs for more details.`, ``},
	{"capture output on error with extra flag set", "capture-command-output-on-error-yes-with-extra-flag", nil, "POST", nil, "application/json", `{}`, http.StatusInternalServerError, `arg: exit=1
`, ``},

	// Check logs
	{"static params should pass", "static-params-ok", nil, "POST", nil, "application/json", `{}`, http.StatusOK, "arg: passed\n", `(?s)command output: arg: passed`},
	{"command with space logs warning", "warn-on-space", nil, "POST", nil, "application/json", `{}`, http.StatusInternalServerError, "Error occurred while executing the hook's command. Please check your logs for more details.", `(?s)error in exec:.*use 'pass[-]arguments[-]to[-]command' to specify args`},
	{"unsupported content type error", "github", nil, "POST", map[string]string{"Content-Type": "nonexistent/format"}, "application/json", `{}`, http.StatusBadRequest, `Hook rules were not satisfied.`, `(?s)error parsing body payload due to unsupported content type header:`},
}

// buffer provides a concurrency-safe bytes.Buffer to tests above.
type buffer struct {
	b bytes.Buffer
	m sync.Mutex
}

func (b *buffer) Read(p []byte) (n int, err error) {
	b.m.Lock()
	defer b.m.Unlock()
	return b.b.Read(p)
}

func (b *buffer) Write(p []byte) (n int, err error) {
	b.m.Lock()
	defer b.m.Unlock()
	return b.b.Write(p)
}

func (b *buffer) String() string {
	b.m.Lock()
	defer b.m.Unlock()
	return b.b.String()
}

func (b *buffer) Reset() {
	b.m.Lock()
	defer b.m.Unlock()
	b.b.Reset()
}<|MERGE_RESOLUTION|>--- conflicted
+++ resolved
@@ -53,15 +53,11 @@
 	b := &bytes.Buffer{}
 	log.SetOutput(b)
 
-<<<<<<< HEAD
-	_, err = handleHook(spHook, "test", &spHeaders, &map[string]interface{}{}, &map[string]interface{}{}, &map[string]interface{}{}, &[]byte{})
-=======
 	r := &hook.Request{
 		ID:      "test",
 		Headers: spHeaders,
 	}
 	_, err = handleHook(spHook, r)
->>>>>>> 67c317e7
 	if err != nil {
 		t.Fatalf("Unexpected error: %v\n", err)
 	}
