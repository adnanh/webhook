package hook

import (
	"net/http"
	"os"
	"reflect"
	"strings"
	"testing"
)

func TestGetParameter(t *testing.T) {
	for _, test := range []struct {
		key    string
		val    interface{}
		expect interface{}
		ok     bool
	}{
		// True
		{"a", map[string]interface{}{"a": "1"}, "1", true},
		{"a.b", map[string]interface{}{"a.b": "1"}, "1", true},
		{"a.c", map[string]interface{}{"a": map[string]interface{}{"c": 2}}, 2, true},
		{"a.1", map[string]interface{}{"a": map[string]interface{}{"1": 3}}, 3, true},
		{"a.1", map[string]interface{}{"a": []interface{}{"a", "b"}}, "b", true},
		{"0", []interface{}{"a", "b"}, "a", true},

		// False
		{"z", map[string]interface{}{"a": "1"}, nil, false},
		{"a.z", map[string]interface{}{"a": map[string]interface{}{"b": 2}}, nil, false},
		{"z.b", map[string]interface{}{"a": map[string]interface{}{"z": 2}}, nil, false},
		{"a.2", map[string]interface{}{"a": []interface{}{"a", "b"}}, nil, false},
	} {
		res, err := GetParameter(test.key, test.val)
		if (err == nil) != test.ok {
			t.Errorf("unexpected result given {%q, %q}: %s\n", test.key, test.val, err)
		}

		if !reflect.DeepEqual(res, test.expect) {
			t.Errorf("failed given {%q, %q}:\nexpected {%#v}\ngot {%#v}\n", test.key, test.val, test.expect, res)
		}
	}
}

var checkPayloadSignatureTests = []struct {
	payload   []byte
	secret    string
	signature string
	mac       string
	ok        bool
}{
	{[]byte(`{"a": "z"}`), "secret", "b17e04cbb22afa8ffbff8796fc1894ed27badd9e", "b17e04cbb22afa8ffbff8796fc1894ed27badd9e", true},
	{[]byte(`{"a": "z"}`), "secret", "sha1=b17e04cbb22afa8ffbff8796fc1894ed27badd9e", "b17e04cbb22afa8ffbff8796fc1894ed27badd9e", true},
	{[]byte(`{"a": "z"}`), "secret", "sha1=XXXe04cbb22afa8ffbff8796fc1894ed27badd9e,sha1=b17e04cbb22afa8ffbff8796fc1894ed27badd9e", "b17e04cbb22afa8ffbff8796fc1894ed27badd9e", true},
	{[]byte(``), "secret", "25af6174a0fcecc4d346680a72b7ce644b9a88e8", "25af6174a0fcecc4d346680a72b7ce644b9a88e8", true},
	// failures
	{[]byte(`{"a": "z"}`), "secret", "XXXe04cbb22afa8ffbff8796fc1894ed27badd9e", "b17e04cbb22afa8ffbff8796fc1894ed27badd9e", false},
	{[]byte(`{"a": "z"}`), "secret", "sha1=XXXe04cbb22afa8ffbff8796fc1894ed27badd9e", "b17e04cbb22afa8ffbff8796fc1894ed27badd9e", false},
	{[]byte(`{"a": "z"}`), "secret", "sha1=XXXe04cbb22afa8ffbff8796fc1894ed27badd9e,sha1=XXXe04cbb22afa8ffbff8796fc1894ed27badd9e", "b17e04cbb22afa8ffbff8796fc1894ed27badd9e", false},
	{[]byte(`{"a": "z"}`), "secreX", "b17e04cbb22afa8ffbff8796fc1894ed27badd9e", "900225703e9342328db7307692736e2f7cc7b36e", false},
	{[]byte(`{"a": "z"}`), "", "b17e04cbb22afa8ffbff8796fc1894ed27badd9e", "", false},
	{[]byte(``), "secret", "XXXf6174a0fcecc4d346680a72b7ce644b9a88e8", "25af6174a0fcecc4d346680a72b7ce644b9a88e8", false},
}

func TestCheckPayloadSignature(t *testing.T) {
	for _, tt := range checkPayloadSignatureTests {
		mac, err := CheckPayloadSignature(tt.payload, tt.secret, tt.signature)
		if (err == nil) != tt.ok || mac != tt.mac {
			t.Errorf("failed to check payload signature {%q, %q, %q}:\nexpected {mac:%#v, ok:%#v},\ngot {mac:%#v, ok:%#v}", tt.payload, tt.secret, tt.signature, tt.mac, tt.ok, mac, (err == nil))
		}

		if err != nil && tt.mac != "" && strings.Contains(err.Error(), tt.mac) {
			t.Errorf("error message should not disclose expected mac: %s", err)
		}
	}
}

var checkPayloadSignature256Tests = []struct {
	payload   []byte
	secret    string
	signature string
	mac       string
	ok        bool
}{
	{[]byte(`{"a": "z"}`), "secret", "f417af3a21bd70379b5796d5f013915e7029f62c580fb0f500f59a35a6f04c89", "f417af3a21bd70379b5796d5f013915e7029f62c580fb0f500f59a35a6f04c89", true},
	{[]byte(`{"a": "z"}`), "secret", "sha256=f417af3a21bd70379b5796d5f013915e7029f62c580fb0f500f59a35a6f04c89", "f417af3a21bd70379b5796d5f013915e7029f62c580fb0f500f59a35a6f04c89", true},
	{[]byte(`{"a": "z"}`), "secret", "sha256=XXX7af3a21bd70379b5796d5f013915e7029f62c580fb0f500f59a35a6f04c89,sha256=f417af3a21bd70379b5796d5f013915e7029f62c580fb0f500f59a35a6f04c89", "f417af3a21bd70379b5796d5f013915e7029f62c580fb0f500f59a35a6f04c89", true},
	{[]byte(``), "secret", "f9e66e179b6747ae54108f82f8ade8b3c25d76fd30afde6c395822c530196169", "f9e66e179b6747ae54108f82f8ade8b3c25d76fd30afde6c395822c530196169", true},
	// failures
	{[]byte(`{"a": "z"}`), "secret", "XXX7af3a21bd70379b5796d5f013915e7029f62c580fb0f500f59a35a6f04c89", "f417af3a21bd70379b5796d5f013915e7029f62c580fb0f500f59a35a6f04c89", false},
	{[]byte(`{"a": "z"}`), "secret", "sha256=XXX7af3a21bd70379b5796d5f013915e7029f62c580fb0f500f59a35a6f04c89", "f417af3a21bd70379b5796d5f013915e7029f62c580fb0f500f59a35a6f04c89", false},
	{[]byte(`{"a": "z"}`), "secret", "sha256=XXX7af3a21bd70379b5796d5f013915e7029f62c580fb0f500f59a35a6f04c89,sha256=XXX7af3a21bd70379b5796d5f013915e7029f62c580fb0f500f59a35a6f04c89", "f417af3a21bd70379b5796d5f013915e7029f62c580fb0f500f59a35a6f04c89", false},
	{[]byte(`{"a": "z"}`), "", "XXX7af3a21bd70379b5796d5f013915e7029f62c580fb0f500f59a35a6f04c89", "", false},
	{[]byte(``), "secret", "XXX66e179b6747ae54108f82f8ade8b3c25d76fd30afde6c395822c530196169", "f9e66e179b6747ae54108f82f8ade8b3c25d76fd30afde6c395822c530196169", false},
}

func TestCheckPayloadSignature256(t *testing.T) {
	for _, tt := range checkPayloadSignature256Tests {
		mac, err := CheckPayloadSignature256(tt.payload, tt.secret, tt.signature)
		if (err == nil) != tt.ok || mac != tt.mac {
			t.Errorf("failed to check payload signature {%q, %q, %q}:\nexpected {mac:%#v, ok:%#v},\ngot {mac:%#v, ok:%#v}", tt.payload, tt.secret, tt.signature, tt.mac, tt.ok, mac, (err == nil))
		}

		if err != nil && tt.mac != "" && strings.Contains(err.Error(), tt.mac) {
			t.Errorf("error message should not disclose expected mac: %s", err)
		}
	}
}

var checkPayloadSignature512Tests = []struct {
	payload   []byte
	secret    string
	signature string
	mac       string
	ok        bool
}{
	{[]byte(`{"a": "z"}`), "secret", "4ab17cc8ec668ead8bf498f87f8f32848c04d5ca3c9bcfcd3db9363f0deb44e580b329502a7fdff633d4d8fca301cc5c94a55a2fec458c675fb0ff2655898324", "4ab17cc8ec668ead8bf498f87f8f32848c04d5ca3c9bcfcd3db9363f0deb44e580b329502a7fdff633d4d8fca301cc5c94a55a2fec458c675fb0ff2655898324", true},
	{[]byte(`{"a": "z"}`), "secret", "sha512=4ab17cc8ec668ead8bf498f87f8f32848c04d5ca3c9bcfcd3db9363f0deb44e580b329502a7fdff633d4d8fca301cc5c94a55a2fec458c675fb0ff2655898324", "4ab17cc8ec668ead8bf498f87f8f32848c04d5ca3c9bcfcd3db9363f0deb44e580b329502a7fdff633d4d8fca301cc5c94a55a2fec458c675fb0ff2655898324", true},
	{[]byte(``), "secret", "b0e9650c5faf9cd8ae02276671545424104589b3656731ec193b25d01b07561c27637c2d4d68389d6cf5007a8632c26ec89ba80a01c77a6cdd389ec28db43901", "b0e9650c5faf9cd8ae02276671545424104589b3656731ec193b25d01b07561c27637c2d4d68389d6cf5007a8632c26ec89ba80a01c77a6cdd389ec28db43901", true},
	// failures
	{[]byte(`{"a": "z"}`), "secret", "74a0081f5b5988f4f3e8b8dd34dadc6291611f2e6260635a7e1535f8e95edb97ff520ba8b152e8ca5760ac42639854f3242e29efc81be73a8bf52d474d31ffea", "4ab17cc8ec668ead8bf498f87f8f32848c04d5ca3c9bcfcd3db9363f0deb44e580b329502a7fdff633d4d8fca301cc5c94a55a2fec458c675fb0ff2655898324", false},
	{[]byte(`{"a": "z"}`), "", "74a0081f5b5988f4f3e8b8dd34dadc6291611f2e6260635a7e1535f8e95edb97ff520ba8b152e8ca5760ac42639854f3242e29efc81be73a8bf52d474d31ffea", "", false},
	{[]byte(``), "secret", "XXX9650c5faf9cd8ae02276671545424104589b3656731ec193b25d01b07561c27637c2d4d68389d6cf5007a8632c26ec89ba80a01c77a6cdd389ec28db43901", "b0e9650c5faf9cd8ae02276671545424104589b3656731ec193b25d01b07561c27637c2d4d68389d6cf5007a8632c26ec89ba80a01c77a6cdd389ec28db43901", false},
}

func TestCheckPayloadSignature512(t *testing.T) {
	for _, tt := range checkPayloadSignature512Tests {
		mac, err := CheckPayloadSignature512(tt.payload, tt.secret, tt.signature)
		if (err == nil) != tt.ok || mac != tt.mac {
			t.Errorf("failed to check payload signature {%q, %q, %q}:\nexpected {mac:%#v, ok:%#v},\ngot {mac:%#v, ok:%#v}", tt.payload, tt.secret, tt.signature, tt.mac, tt.ok, mac, (err == nil))
		}

		if err != nil && tt.mac != "" && strings.Contains(err.Error(), tt.mac) {
			t.Errorf("error message should not disclose expected mac: %s", err)
		}
	}
}

var checkScalrSignatureTests = []struct {
	description       string
	headers           map[string]interface{}
	body              []byte
	secret            string
	expectedSignature string
	ok                bool
}{
	{
		"Valid signature",
		map[string]interface{}{"Date": "Thu 07 Sep 2017 06:30:04 UTC", "X-Signature": "48e395e38ac48988929167df531eb2da00063a7d"},
		[]byte(`{"a": "b"}`), "bilFGi4ZVZUdG+C6r0NIM9tuRq6PaG33R3eBUVhLwMAErGBaazvXe4Gq2DcJs5q+",
		"48e395e38ac48988929167df531eb2da00063a7d", true,
	},
	{
		"Wrong signature",
		map[string]interface{}{"Date": "Thu 07 Sep 2017 06:30:04 UTC", "X-Signature": "999395e38ac48988929167df531eb2da00063a7d"},
		[]byte(`{"a": "b"}`), "bilFGi4ZVZUdG+C6r0NIM9tuRq6PaG33R3eBUVhLwMAErGBaazvXe4Gq2DcJs5q+",
		"48e395e38ac48988929167df531eb2da00063a7d", false,
	},
	{
		"Missing Date header",
		map[string]interface{}{"X-Signature": "999395e38ac48988929167df531eb2da00063a7d"},
		[]byte(`{"a": "b"}`), "bilFGi4ZVZUdG+C6r0NIM9tuRq6PaG33R3eBUVhLwMAErGBaazvXe4Gq2DcJs5q+",
		"48e395e38ac48988929167df531eb2da00063a7d", false,
	},
	{
		"Missing X-Signature header",
		map[string]interface{}{"Date": "Thu 07 Sep 2017 06:30:04 UTC"},
		[]byte(`{"a": "b"}`), "bilFGi4ZVZUdG+C6r0NIM9tuRq6PaG33R3eBUVhLwMAErGBaazvXe4Gq2DcJs5q+",
		"48e395e38ac48988929167df531eb2da00063a7d", false,
	},
	{
		"Missing signing key",
		map[string]interface{}{"Date": "Thu 07 Sep 2017 06:30:04 UTC", "X-Signature": "48e395e38ac48988929167df531eb2da00063a7d"},
		[]byte(`{"a": "b"}`), "",
		"48e395e38ac48988929167df531eb2da00063a7d", false,
	},
}

func TestCheckScalrSignature(t *testing.T) {
	for _, testCase := range checkScalrSignatureTests {
		r := &Request{
			Headers: testCase.headers,
			Body:    testCase.body,
		}
		valid, err := CheckScalrSignature(r, testCase.secret, false)
		if valid != testCase.ok {
			t.Errorf("failed to check scalr signature fot test case: %s\nexpected ok:%#v, got ok:%#v}",
				testCase.description, testCase.ok, valid)
		}

		if err != nil && testCase.secret != "" && strings.Contains(err.Error(), testCase.expectedSignature) {
			t.Errorf("error message should not disclose expected mac: %s on test case %s", err, testCase.description)
		}
	}
}

var checkIPWhitelistTests = []struct {
	addr    string
	ipRange string
	expect  bool
	ok      bool
}{
	{"[ 10.0.0.1:1234 ] ", "  10.0.0.1 ", true, true},
	{"[ 10.0.0.1:1234 ] ", "  10.0.0.0 ", false, true},
	{"[ 10.0.0.1:1234 ] ", "  10.0.0.1 10.0.0.1 ", true, true},
	{"[ 10.0.0.1:1234 ] ", "  10.0.0.0/31 ", true, true},
	{" [2001:db8:1:2::1:1234] ", "  2001:db8:1::/48 ", true, true},
	{" [2001:db8:1:2::1:1234] ", "  2001:db8:1::/48 2001:db8:1::/64", true, true},
	{" [2001:db8:1:2::1:1234] ", "  2001:db8:1::/64 ", false, true},
}

func TestCheckIPWhitelist(t *testing.T) {
	for _, tt := range checkIPWhitelistTests {
		result, err := CheckIPWhitelist(tt.addr, tt.ipRange)
		if (err == nil) != tt.ok || result != tt.expect {
			t.Errorf("ip whitelist test failed {%q, %q}:\nwant {expect:%#v, ok:%#v},\ngot {result:%#v, ok:%#v}", tt.addr, tt.ipRange, tt.expect, tt.ok, result, err)
		}
	}
}

var extractParameterTests = []struct {
	s      string
	params interface{}
	value  string
	ok     bool
}{
	{"a", map[string]interface{}{"a": "z"}, "z", true},
	{"a.b", map[string]interface{}{"a": map[string]interface{}{"b": "z"}}, "z", true},
	{"a.b.c", map[string]interface{}{"a": map[string]interface{}{"b": map[string]interface{}{"c": "z"}}}, "z", true},
	{"a.b.0", map[string]interface{}{"a": map[string]interface{}{"b": []interface{}{"x", "y", "z"}}}, "x", true},
	{"a.1.b", map[string]interface{}{"a": []interface{}{map[string]interface{}{"b": "y"}, map[string]interface{}{"b": "z"}}}, "z", true},
	{"a.1.b.c", map[string]interface{}{"a": []interface{}{map[string]interface{}{"b": map[string]interface{}{"c": "y"}}, map[string]interface{}{"b": map[string]interface{}{"c": "z"}}}}, "z", true},
	{"b", map[string]interface{}{"b": map[string]interface{}{"z": 1}}, `{"z":1}`, true},
	{"c", map[string]interface{}{"c": []interface{}{"y", "z"}}, `["y","z"]`, true},
	{"d", map[string]interface{}{"d": [2]interface{}{"y", "z"}}, `["y","z"]`, true},
	// failures
	{"check_nil", nil, "", false},
	{"a.X", map[string]interface{}{"a": map[string]interface{}{"b": "z"}}, "", false},                                                      // non-existent parameter reference
	{"a.X.c", map[string]interface{}{"a": []interface{}{map[string]interface{}{"b": "y"}, map[string]interface{}{"b": "z"}}}, "", false},   // non-integer slice index
	{"a.-1.b", map[string]interface{}{"a": []interface{}{map[string]interface{}{"b": "y"}, map[string]interface{}{"b": "z"}}}, "", false},  // negative slice index
	{"a.500.b", map[string]interface{}{"a": map[string]interface{}{"b": "z"}}, "", false},                                                  // non-existent slice
	{"a.501.b", map[string]interface{}{"a": []interface{}{map[string]interface{}{"b": "y"}, map[string]interface{}{"b": "z"}}}, "", false}, // non-existent slice index
	{"a.502.b", map[string]interface{}{"a": []interface{}{}}, "", false},                                                                   // non-existent slice index
	{"a.b.503", map[string]interface{}{"a": map[string]interface{}{"b": []interface{}{"x", "y", "z"}}}, "", false},                         // trailing, non-existent slice index
	{"a.b", interface{}("a"), "", false}, // non-map, non-slice input
}

func TestExtractParameter(t *testing.T) {
	for _, tt := range extractParameterTests {
		value, err := ExtractParameterAsString(tt.s, tt.params)
		if (err == nil) != tt.ok || value != tt.value {
			t.Errorf("failed to extract parameter %q:\nexpected {value:%#v, ok:%#v},\ngot {value:%#v, err:%v}", tt.s, tt.value, tt.ok, value, err)
		}
	}
}

var argumentGetTests = []struct {
<<<<<<< HEAD
	source, name                     string
	headers, query, payload, context *map[string]interface{}
	value                            string
	ok                               bool
}{
	{"header", "a", &map[string]interface{}{"A": "z"}, nil, nil, nil, "z", true},
	{"url", "a", nil, &map[string]interface{}{"a": "z"}, nil, nil, "z", true},
	{"payload", "a", nil, nil, &map[string]interface{}{"a": "z"}, nil, "z", true},
	{"context", "a", nil, nil, nil, &map[string]interface{}{"a": "z"}, "z", true},
	{"string", "a", nil, nil, nil, nil, "a", true},
	// failures
	{"header", "a", nil, &map[string]interface{}{"a": "z"}, &map[string]interface{}{"a": "z"}, nil, "", false},  // nil headers
	{"url", "a", &map[string]interface{}{"A": "z"}, nil, &map[string]interface{}{"a": "z"}, nil, "", false},     // nil query
	{"payload", "a", &map[string]interface{}{"A": "z"}, &map[string]interface{}{"a": "z"}, nil, nil, "", false}, // nil payload
	{"context", "a", nil, nil, nil, nil, "", false},                                                             // nil context
	{"foo", "a", &map[string]interface{}{"A": "z"}, nil, nil, nil, "", false},                                   // invalid source
=======
	source, name            string
	headers, query, payload map[string]interface{}
	value                   string
	ok                      bool
}{
	{"header", "a", map[string]interface{}{"A": "z"}, nil, nil, "z", true},
	{"url", "a", nil, map[string]interface{}{"a": "z"}, nil, "z", true},
	{"payload", "a", nil, nil, map[string]interface{}{"a": "z"}, "z", true},
	{"string", "a", nil, nil, map[string]interface{}{"a": "z"}, "a", true},
	// failures
	{"header", "a", nil, map[string]interface{}{"a": "z"}, map[string]interface{}{"a": "z"}, "", false},  // nil headers
	{"url", "a", map[string]interface{}{"A": "z"}, nil, map[string]interface{}{"a": "z"}, "", false},     // nil query
	{"payload", "a", map[string]interface{}{"A": "z"}, map[string]interface{}{"a": "z"}, nil, "", false}, // nil payload
	{"foo", "a", map[string]interface{}{"A": "z"}, nil, nil, "", false},                                  // invalid source
>>>>>>> 67c317e7
}

func TestArgumentGet(t *testing.T) {
	for _, tt := range argumentGetTests {
		a := Argument{tt.source, tt.name, "", false}
<<<<<<< HEAD
		value, err := a.Get(tt.headers, tt.query, tt.payload, tt.context)
=======
		r := &Request{
			Headers: tt.headers,
			Query:   tt.query,
			Payload: tt.payload,
		}
		value, err := a.Get(r)
>>>>>>> 67c317e7
		if (err == nil) != tt.ok || value != tt.value {
			t.Errorf("failed to get {%q, %q}:\nexpected {value:%#v, ok:%#v},\ngot {value:%#v, err:%v}", tt.source, tt.name, tt.value, tt.ok, value, err)
		}
	}
}

var hookParseJSONParametersTests = []struct {
<<<<<<< HEAD
	params                               []Argument
	headers, query, payload, context     *map[string]interface{}
	rheaders, rquery, rpayload, rcontext *map[string]interface{}
	ok                                   bool
}{
	{[]Argument{Argument{"header", "a", "", false}}, &map[string]interface{}{"A": `{"b": "y"}`}, nil, nil, nil, &map[string]interface{}{"A": map[string]interface{}{"b": "y"}}, nil, nil, nil, true},
	{[]Argument{Argument{"url", "a", "", false}}, nil, &map[string]interface{}{"a": `{"b": "y"}`}, nil, nil, nil, &map[string]interface{}{"a": map[string]interface{}{"b": "y"}}, nil, nil, true},
	{[]Argument{Argument{"payload", "a", "", false}}, nil, nil, &map[string]interface{}{"a": `{"b": "y"}`}, nil, nil, nil, &map[string]interface{}{"a": map[string]interface{}{"b": "y"}}, nil, true},
	{[]Argument{Argument{"context", "a", "", false}}, nil, nil, nil, &map[string]interface{}{"a": `{"b": "y"}`}, nil, nil, nil, &map[string]interface{}{"a": map[string]interface{}{"b": "y"}}, true},
	{[]Argument{Argument{"header", "z", "", false}}, &map[string]interface{}{"Z": `{}`}, nil, nil, nil, &map[string]interface{}{"Z": map[string]interface{}{}}, nil, nil, nil, true},
	// failures
	{[]Argument{Argument{"header", "z", "", false}}, &map[string]interface{}{"Z": ``}, nil, nil, nil, &map[string]interface{}{"Z": ``}, nil, nil, nil, false},     // empty string
	{[]Argument{Argument{"header", "y", "", false}}, &map[string]interface{}{"X": `{}`}, nil, nil, nil, &map[string]interface{}{"X": `{}`}, nil, nil, nil, false}, // missing parameter
	{[]Argument{Argument{"string", "z", "", false}}, &map[string]interface{}{"Z": ``}, nil, nil, nil, &map[string]interface{}{"Z": ``}, nil, nil, nil, false},     // invalid argument source
=======
	params                     []Argument
	headers, query, payload    map[string]interface{}
	rheaders, rquery, rpayload map[string]interface{}
	ok                         bool
}{
	{[]Argument{Argument{"header", "a", "", false}}, map[string]interface{}{"A": `{"b": "y"}`}, nil, nil, map[string]interface{}{"A": map[string]interface{}{"b": "y"}}, nil, nil, true},
	{[]Argument{Argument{"url", "a", "", false}}, nil, map[string]interface{}{"a": `{"b": "y"}`}, nil, nil, map[string]interface{}{"a": map[string]interface{}{"b": "y"}}, nil, true},
	{[]Argument{Argument{"payload", "a", "", false}}, nil, nil, map[string]interface{}{"a": `{"b": "y"}`}, nil, nil, map[string]interface{}{"a": map[string]interface{}{"b": "y"}}, true},
	{[]Argument{Argument{"header", "z", "", false}}, map[string]interface{}{"Z": `{}`}, nil, nil, map[string]interface{}{"Z": map[string]interface{}{}}, nil, nil, true},
	// failures
	{[]Argument{Argument{"header", "z", "", false}}, map[string]interface{}{"Z": ``}, nil, nil, map[string]interface{}{"Z": ``}, nil, nil, false},     // empty string
	{[]Argument{Argument{"header", "y", "", false}}, map[string]interface{}{"X": `{}`}, nil, nil, map[string]interface{}{"X": `{}`}, nil, nil, false}, // missing parameter
	{[]Argument{Argument{"string", "z", "", false}}, map[string]interface{}{"Z": ``}, nil, nil, map[string]interface{}{"Z": ``}, nil, nil, false},     // invalid argument source
>>>>>>> 67c317e7
}

func TestHookParseJSONParameters(t *testing.T) {
	for _, tt := range hookParseJSONParametersTests {
		h := &Hook{JSONStringParameters: tt.params}
<<<<<<< HEAD
		err := h.ParseJSONParameters(tt.headers, tt.query, tt.payload, tt.context)
=======
		r := &Request{
			Headers: tt.headers,
			Query:   tt.query,
			Payload: tt.payload,
		}
		err := h.ParseJSONParameters(r)
>>>>>>> 67c317e7
		if (err == nil) != tt.ok || !reflect.DeepEqual(tt.headers, tt.rheaders) {
			t.Errorf("failed to parse %v:\nexpected %#v, ok: %v\ngot %#v, ok: %v", tt.params, tt.rheaders, tt.ok, tt.headers, (err == nil))
		}
	}
}

var hookExtractCommandArgumentsTests = []struct {
<<<<<<< HEAD
	exec                             string
	args                             []Argument
	headers, query, payload, context *map[string]interface{}
	value                            []string
	ok                               bool
}{
	{"test", []Argument{Argument{"header", "a", "", false}}, &map[string]interface{}{"A": "z"}, nil, nil, nil, []string{"test", "z"}, true},
	// failures
	{"fail", []Argument{Argument{"payload", "a", "", false}}, &map[string]interface{}{"A": "z"}, nil, nil, nil, []string{"fail", ""}, false},
=======
	exec                    string
	args                    []Argument
	headers, query, payload map[string]interface{}
	value                   []string
	ok                      bool
}{
	{"test", []Argument{Argument{"header", "a", "", false}}, map[string]interface{}{"A": "z"}, nil, nil, []string{"test", "z"}, true},
	// failures
	{"fail", []Argument{Argument{"payload", "a", "", false}}, map[string]interface{}{"A": "z"}, nil, nil, []string{"fail", ""}, false},
>>>>>>> 67c317e7
}

func TestHookExtractCommandArguments(t *testing.T) {
	for _, tt := range hookExtractCommandArgumentsTests {
		h := &Hook{ExecuteCommand: tt.exec, PassArgumentsToCommand: tt.args}
<<<<<<< HEAD
		value, err := h.ExtractCommandArguments(tt.headers, tt.query, tt.payload, tt.context)
=======
		r := &Request{
			Headers: tt.headers,
			Query:   tt.query,
			Payload: tt.payload,
		}
		value, err := h.ExtractCommandArguments(r)
>>>>>>> 67c317e7
		if (err == nil) != tt.ok || !reflect.DeepEqual(value, tt.value) {
			t.Errorf("failed to extract args {cmd=%q, args=%v}:\nexpected %#v, ok: %v\ngot %#v, ok: %v", tt.exec, tt.args, tt.value, tt.ok, value, (err == nil))
		}
	}
}

// Here we test the extraction of env variables when the user defined a hook
// with the "pass-environment-to-command" directive
// we test both cases where the name of the data is used as the name of the
// env key & the case where the hook definition sets the env var name to a
// fixed value using the envname construct like so::
//    [
//      {
//        "id": "push",
//        "execute-command": "bb2mm",
//        "command-working-directory": "/tmp",
//        "pass-environment-to-command":
//        [
//          {
//            "source": "entire-payload",
//            "envname": "PAYLOAD"
//          },
//        ]
//      }
//    ]
var hookExtractCommandArgumentsForEnvTests = []struct {
<<<<<<< HEAD
	exec                             string
	args                             []Argument
	headers, query, payload, context *map[string]interface{}
	value                            []string
	ok                               bool
=======
	exec                    string
	args                    []Argument
	headers, query, payload map[string]interface{}
	value                   []string
	ok                      bool
>>>>>>> 67c317e7
}{
	// successes
	{
		"test",
		[]Argument{Argument{"header", "a", "", false}},
<<<<<<< HEAD
		&map[string]interface{}{"A": "z"}, nil, nil, nil,
=======
		map[string]interface{}{"A": "z"}, nil, nil,
>>>>>>> 67c317e7
		[]string{"HOOK_a=z"},
		true,
	},
	{
		"test",
		[]Argument{Argument{"header", "a", "MYKEY", false}},
<<<<<<< HEAD
		&map[string]interface{}{"A": "z"}, nil, nil, nil,
=======
		map[string]interface{}{"A": "z"}, nil, nil,
>>>>>>> 67c317e7
		[]string{"MYKEY=z"},
		true,
	},
	// failures
	{
		"fail",
		[]Argument{Argument{"payload", "a", "", false}},
<<<<<<< HEAD
		&map[string]interface{}{"A": "z"}, nil, nil, nil,
=======
		map[string]interface{}{"A": "z"}, nil, nil,
>>>>>>> 67c317e7
		[]string{},
		false,
	},
}

func TestHookExtractCommandArgumentsForEnv(t *testing.T) {
	for _, tt := range hookExtractCommandArgumentsForEnvTests {
		h := &Hook{ExecuteCommand: tt.exec, PassEnvironmentToCommand: tt.args}
<<<<<<< HEAD
		value, err := h.ExtractCommandArgumentsForEnv(tt.headers, tt.query, tt.payload, tt.context)
=======
		r := &Request{
			Headers: tt.headers,
			Query:   tt.query,
			Payload: tt.payload,
		}
		value, err := h.ExtractCommandArgumentsForEnv(r)
>>>>>>> 67c317e7
		if (err == nil) != tt.ok || !reflect.DeepEqual(value, tt.value) {
			t.Errorf("failed to extract args for env {cmd=%q, args=%v}:\nexpected %#v, ok: %v\ngot %#v, ok: %v", tt.exec, tt.args, tt.value, tt.ok, value, (err == nil))
		}
	}
}

var hooksLoadFromFileTests = []struct {
	path       string
	asTemplate bool
	ok         bool
}{
	{"../../hooks.json.example", false, true},
	{"../../hooks.yaml.example", false, true},
	{"../../hooks.json.tmpl.example", true, true},
	{"../../hooks.yaml.tmpl.example", true, true},
	{"", false, true},
	// failures
	{"missing.json", false, false},
}

func TestHooksLoadFromFile(t *testing.T) {
	secret := `foo"123`
	os.Setenv("XXXTEST_SECRET", secret)

	for _, tt := range hooksLoadFromFileTests {
		h := &Hooks{}
		err := h.LoadFromFile(tt.path, tt.asTemplate)
		if (err == nil) != tt.ok {
			t.Errorf(err.Error())
		}
	}
}

func TestHooksTemplateLoadFromFile(t *testing.T) {
	secret := `foo"123`
	os.Setenv("XXXTEST_SECRET", secret)

	for _, tt := range hooksLoadFromFileTests {
		if !tt.asTemplate {
			continue
		}

		h := &Hooks{}
		err := h.LoadFromFile(tt.path, tt.asTemplate)
		if (err == nil) != tt.ok {
			t.Errorf(err.Error())
			continue
		}

		s := (*h.Match("webhook").TriggerRule.And)[0].Match.Secret
		if s != secret {
			t.Errorf("Expected secret of %q, got %q", secret, s)
		}
	}
}

var hooksMatchTests = []struct {
	id    string
	hooks Hooks
	value *Hook
}{
	{"a", Hooks{Hook{ID: "a"}}, &Hook{ID: "a"}},
	{"X", Hooks{Hook{ID: "a"}}, new(Hook)},
}

func TestHooksMatch(t *testing.T) {
	for _, tt := range hooksMatchTests {
		value := tt.hooks.Match(tt.id)
		if reflect.DeepEqual(reflect.ValueOf(value), reflect.ValueOf(tt.value)) {
			t.Errorf("failed to match %q:\nexpected %#v,\ngot %#v", tt.id, tt.value, value)
		}
	}
}

var matchRuleTests = []struct {
	typ, regex, secret, value, ipRange string
	param                              Argument
<<<<<<< HEAD
	headers, query, payload, context   *map[string]interface{}
=======
	headers, query, payload            map[string]interface{}
>>>>>>> 67c317e7
	body                               []byte
	remoteAddr                         string
	ok                                 bool
	err                                bool
}{
<<<<<<< HEAD
	{"value", "", "", "z", "", Argument{"header", "a", "", false}, &map[string]interface{}{"A": "z"}, nil, nil, nil, []byte{}, "", true, false},
	{"regex", "^z", "", "z", "", Argument{"header", "a", "", false}, &map[string]interface{}{"A": "z"}, nil, nil, nil, []byte{}, "", true, false},
	{"payload-hash-sha1", "", "secret", "", "", Argument{"header", "a", "", false}, &map[string]interface{}{"A": "b17e04cbb22afa8ffbff8796fc1894ed27badd9e"}, nil, nil, nil, []byte(`{"a": "z"}`), "", true, false},
	{"payload-hash-sha256", "", "secret", "", "", Argument{"header", "a", "", false}, &map[string]interface{}{"A": "f417af3a21bd70379b5796d5f013915e7029f62c580fb0f500f59a35a6f04c89"}, nil, nil, nil, []byte(`{"a": "z"}`), "", true, false},
	// failures
	{"value", "", "", "X", "", Argument{"header", "a", "", false}, &map[string]interface{}{"A": "z"}, nil, nil, nil, []byte{}, "", false, false},
	{"regex", "^X", "", "", "", Argument{"header", "a", "", false}, &map[string]interface{}{"A": "z"}, nil, nil, nil, []byte{}, "", false, false},
	{"value", "", "2", "X", "", Argument{"header", "a", "", false}, &map[string]interface{}{"Y": "z"}, nil, nil, nil, []byte{}, "", false, true}, // reference invalid header
	// errors
	{"regex", "*", "", "", "", Argument{"header", "a", "", false}, &map[string]interface{}{"A": "z"}, nil, nil, nil, []byte{}, "", false, true},                   // invalid regex
	{"payload-hash-sha1", "", "secret", "", "", Argument{"header", "a", "", false}, &map[string]interface{}{"A": ""}, nil, nil, nil, []byte{}, "", false, true},   // invalid hmac
	{"payload-hash-sha256", "", "secret", "", "", Argument{"header", "a", "", false}, &map[string]interface{}{"A": ""}, nil, nil, nil, []byte{}, "", false, true}, // invalid hmac
=======
	{"value", "", "", "z", "", Argument{"header", "a", "", false}, map[string]interface{}{"A": "z"}, nil, nil, []byte{}, "", true, false},
	{"regex", "^z", "", "z", "", Argument{"header", "a", "", false}, map[string]interface{}{"A": "z"}, nil, nil, []byte{}, "", true, false},
	{"payload-hmac-sha1", "", "secret", "", "", Argument{"header", "a", "", false}, map[string]interface{}{"A": "b17e04cbb22afa8ffbff8796fc1894ed27badd9e"}, nil, nil, []byte(`{"a": "z"}`), "", true, false},
	{"payload-hash-sha1", "", "secret", "", "", Argument{"header", "a", "", false}, map[string]interface{}{"A": "b17e04cbb22afa8ffbff8796fc1894ed27badd9e"}, nil, nil, []byte(`{"a": "z"}`), "", true, false},
	{"payload-hmac-sha256", "", "secret", "", "", Argument{"header", "a", "", false}, map[string]interface{}{"A": "f417af3a21bd70379b5796d5f013915e7029f62c580fb0f500f59a35a6f04c89"}, nil, nil, []byte(`{"a": "z"}`), "", true, false},
	{"payload-hash-sha256", "", "secret", "", "", Argument{"header", "a", "", false}, map[string]interface{}{"A": "f417af3a21bd70379b5796d5f013915e7029f62c580fb0f500f59a35a6f04c89"}, nil, nil, []byte(`{"a": "z"}`), "", true, false},
	// failures
	{"value", "", "", "X", "", Argument{"header", "a", "", false}, map[string]interface{}{"A": "z"}, nil, nil, []byte{}, "", false, false},
	{"regex", "^X", "", "", "", Argument{"header", "a", "", false}, map[string]interface{}{"A": "z"}, nil, nil, []byte{}, "", false, false},
	{"value", "", "2", "X", "", Argument{"header", "a", "", false}, map[string]interface{}{"Y": "z"}, nil, nil, []byte{}, "", false, true}, // reference invalid header
	// errors
	{"regex", "*", "", "", "", Argument{"header", "a", "", false}, map[string]interface{}{"A": "z"}, nil, nil, []byte{}, "", false, true},                   // invalid regex
	{"payload-hmac-sha1", "", "secret", "", "", Argument{"header", "a", "", false}, map[string]interface{}{"A": ""}, nil, nil, []byte{}, "", false, true},   // invalid hmac
	{"payload-hash-sha1", "", "secret", "", "", Argument{"header", "a", "", false}, map[string]interface{}{"A": ""}, nil, nil, []byte{}, "", false, true},   // invalid hmac
	{"payload-hmac-sha256", "", "secret", "", "", Argument{"header", "a", "", false}, map[string]interface{}{"A": ""}, nil, nil, []byte{}, "", false, true}, // invalid hmac
	{"payload-hash-sha256", "", "secret", "", "", Argument{"header", "a", "", false}, map[string]interface{}{"A": ""}, nil, nil, []byte{}, "", false, true}, // invalid hmac
	{"payload-hmac-sha512", "", "secret", "", "", Argument{"header", "a", "", false}, map[string]interface{}{"A": ""}, nil, nil, []byte{}, "", false, true}, // invalid hmac
	{"payload-hash-sha512", "", "secret", "", "", Argument{"header", "a", "", false}, map[string]interface{}{"A": ""}, nil, nil, []byte{}, "", false, true}, // invalid hmac
>>>>>>> 67c317e7
	// IP whitelisting, valid cases
	{"ip-whitelist", "", "", "", "192.168.0.1/24", Argument{}, nil, nil, nil, nil, []byte{}, "192.168.0.2:9000", true, false}, // valid IPv4, with range
	{"ip-whitelist", "", "", "", "192.168.0.1/24", Argument{}, nil, nil, nil, nil, []byte{}, "192.168.0.2:9000", true, false}, // valid IPv4, with range
	{"ip-whitelist", "", "", "", "192.168.0.1", Argument{}, nil, nil, nil, nil, []byte{}, "192.168.0.1:9000", true, false},    // valid IPv4, no range
	{"ip-whitelist", "", "", "", "::1/24", Argument{}, nil, nil, nil, nil, []byte{}, "[::1]:9000", true, false},               // valid IPv6, with range
	{"ip-whitelist", "", "", "", "::1", Argument{}, nil, nil, nil, nil, []byte{}, "[::1]:9000", true, false},                  // valid IPv6, no range
	// IP whitelisting, invalid cases
	{"ip-whitelist", "", "", "", "192.168.0.1/a", Argument{}, nil, nil, nil, nil, []byte{}, "192.168.0.2:9000", false, true},  // invalid IPv4, with range
	{"ip-whitelist", "", "", "", "192.168.0.a", Argument{}, nil, nil, nil, nil, []byte{}, "192.168.0.2:9000", false, true},    // invalid IPv4, no range
	{"ip-whitelist", "", "", "", "192.168.0.1/24", Argument{}, nil, nil, nil, nil, []byte{}, "192.168.0.a:9000", false, true}, // invalid IPv4 address
	{"ip-whitelist", "", "", "", "::1/a", Argument{}, nil, nil, nil, nil, []byte{}, "[::1]:9000", false, true},                // invalid IPv6, with range
	{"ip-whitelist", "", "", "", "::z", Argument{}, nil, nil, nil, nil, []byte{}, "[::1]:9000", false, true},                  // invalid IPv6, no range
	{"ip-whitelist", "", "", "", "::1/24", Argument{}, nil, nil, nil, nil, []byte{}, "[::z]:9000", false, true},               // invalid IPv6 address
}

func TestMatchRule(t *testing.T) {
	for i, tt := range matchRuleTests {
		r := MatchRule{tt.typ, tt.regex, tt.secret, tt.value, tt.param, tt.ipRange}
<<<<<<< HEAD
		ok, err := r.Evaluate(tt.headers, tt.query, tt.payload, tt.context, &tt.body, tt.remoteAddr)
=======
		req := &Request{
			Headers: tt.headers,
			Query:   tt.query,
			Payload: tt.payload,
			Body:    tt.body,
			RawRequest: &http.Request{
				RemoteAddr: tt.remoteAddr,
			},
		}
		ok, err := r.Evaluate(req)
>>>>>>> 67c317e7
		if ok != tt.ok || (err != nil) != tt.err {
			t.Errorf("%d failed to match %#v:\nexpected ok: %#v, err: %v\ngot ok: %#v, err: %v", i, r, tt.ok, tt.err, ok, err)
		}
	}
}

var andRuleTests = []struct {
<<<<<<< HEAD
	desc                             string // description of the test case
	rule                             AndRule
	headers, query, payload, context *map[string]interface{}
	body                             []byte
	ok                               bool
	err                              bool
=======
	desc                    string // description of the test case
	rule                    AndRule
	headers, query, payload map[string]interface{}
	body                    []byte
	ok                      bool
	err                     bool
>>>>>>> 67c317e7
}{
	{
		"(a=z, b=y): a=z && b=y",
		AndRule{
			{Match: &MatchRule{"value", "", "", "z", Argument{"header", "a", "", false}, ""}},
			{Match: &MatchRule{"value", "", "", "y", Argument{"header", "b", "", false}, ""}},
		},
<<<<<<< HEAD
		&map[string]interface{}{"A": "z", "B": "y"}, nil, nil, nil, []byte{},
=======
		map[string]interface{}{"A": "z", "B": "y"}, nil, nil,
		[]byte{},
>>>>>>> 67c317e7
		true, false,
	},
	{
		"(a=z, b=Y): a=z && b=y",
		AndRule{
			{Match: &MatchRule{"value", "", "", "z", Argument{"header", "a", "", false}, ""}},
			{Match: &MatchRule{"value", "", "", "y", Argument{"header", "b", "", false}, ""}},
		},
<<<<<<< HEAD
		&map[string]interface{}{"A": "z", "B": "Y"}, nil, nil, nil, []byte{},
=======
		map[string]interface{}{"A": "z", "B": "Y"}, nil, nil,
		[]byte{},
>>>>>>> 67c317e7
		false, false,
	},
	// Complex test to cover Rules.Evaluate
	{
		"(a=z, b=y, c=x, d=w=, e=X, f=X): a=z && (b=y && c=x) && (d=w || e=v) && !f=u",
		AndRule{
			{Match: &MatchRule{"value", "", "", "z", Argument{"header", "a", "", false}, ""}},
			{
				And: &AndRule{
					{Match: &MatchRule{"value", "", "", "y", Argument{"header", "b", "", false}, ""}},
					{Match: &MatchRule{"value", "", "", "x", Argument{"header", "c", "", false}, ""}},
				},
			},
			{
				Or: &OrRule{
					{Match: &MatchRule{"value", "", "", "w", Argument{"header", "d", "", false}, ""}},
					{Match: &MatchRule{"value", "", "", "v", Argument{"header", "e", "", false}, ""}},
				},
			},
			{
				Not: &NotRule{
					Match: &MatchRule{"value", "", "", "u", Argument{"header", "f", "", false}, ""},
				},
			},
		},
<<<<<<< HEAD
		&map[string]interface{}{"A": "z", "B": "y", "C": "x", "D": "w", "E": "X", "F": "X"}, nil, nil, nil, []byte{},
=======
		map[string]interface{}{"A": "z", "B": "y", "C": "x", "D": "w", "E": "X", "F": "X"}, nil, nil,
		[]byte{},
>>>>>>> 67c317e7
		true, false,
	},
	{"empty rule", AndRule{{}}, nil, nil, nil, nil, nil, false, false},
	// failures
	{
		"invalid rule",
		AndRule{{Match: &MatchRule{"value", "", "", "X", Argument{"header", "a", "", false}, ""}}},
<<<<<<< HEAD
		&map[string]interface{}{"Y": "z"}, nil, nil, nil, nil,
=======
		map[string]interface{}{"Y": "z"}, nil, nil, nil,
>>>>>>> 67c317e7
		false, true,
	},
}

func TestAndRule(t *testing.T) {
	for _, tt := range andRuleTests {
<<<<<<< HEAD
		ok, err := tt.rule.Evaluate(tt.headers, tt.query, tt.payload, tt.context, &tt.body, "")
=======
		r := &Request{
			Headers: tt.headers,
			Query:   tt.query,
			Payload: tt.payload,
			Body:    tt.body,
		}
		ok, err := tt.rule.Evaluate(r)
>>>>>>> 67c317e7
		if ok != tt.ok || (err != nil) != tt.err {
			t.Errorf("failed to match %#v:\nexpected ok: %#v, err: %v\ngot ok: %#v, err: %v", tt.desc, tt.ok, tt.err, ok, err)
		}
	}
}

var orRuleTests = []struct {
<<<<<<< HEAD
	desc                             string // description of the test case
	rule                             OrRule
	headers, query, payload, context *map[string]interface{}
	body                             []byte
	ok                               bool
	err                              bool
=======
	desc                    string // description of the test case
	rule                    OrRule
	headers, query, payload map[string]interface{}
	body                    []byte
	ok                      bool
	err                     bool
>>>>>>> 67c317e7
}{
	{
		"(a=z, b=X): a=z || b=y",
		OrRule{
			{Match: &MatchRule{"value", "", "", "z", Argument{"header", "a", "", false}, ""}},
			{Match: &MatchRule{"value", "", "", "y", Argument{"header", "b", "", false}, ""}},
		},
<<<<<<< HEAD
		&map[string]interface{}{"A": "z", "B": "X"}, nil, nil, nil, []byte{},
=======
		map[string]interface{}{"A": "z", "B": "X"}, nil, nil,
		[]byte{},
>>>>>>> 67c317e7
		true, false,
	},
	{
		"(a=X, b=y): a=z || b=y",
		OrRule{
			{Match: &MatchRule{"value", "", "", "z", Argument{"header", "a", "", false}, ""}},
			{Match: &MatchRule{"value", "", "", "y", Argument{"header", "b", "", false}, ""}},
		},
<<<<<<< HEAD
		&map[string]interface{}{"A": "X", "B": "y"}, nil, nil, nil, []byte{},
=======
		map[string]interface{}{"A": "X", "B": "y"}, nil, nil,
		[]byte{},
>>>>>>> 67c317e7
		true, false,
	},
	{
		"(a=Z, b=Y): a=z || b=y",
		OrRule{
			{Match: &MatchRule{"value", "", "", "z", Argument{"header", "a", "", false}, ""}},
			{Match: &MatchRule{"value", "", "", "y", Argument{"header", "b", "", false}, ""}},
		},
<<<<<<< HEAD
		&map[string]interface{}{"A": "Z", "B": "Y"}, nil, nil, nil, []byte{},
=======
		map[string]interface{}{"A": "Z", "B": "Y"}, nil, nil,
		[]byte{},
>>>>>>> 67c317e7
		false, false,
	},
	// failures
	{
		"invalid rule",
		OrRule{
			{Match: &MatchRule{"value", "", "", "z", Argument{"header", "a", "", false}, ""}},
		},
<<<<<<< HEAD
		&map[string]interface{}{"Y": "Z"}, nil, nil, nil, []byte{},
=======
		map[string]interface{}{"Y": "Z"}, nil, nil,
		[]byte{},
>>>>>>> 67c317e7
		false, true,
	},
}

func TestOrRule(t *testing.T) {
	for _, tt := range orRuleTests {
<<<<<<< HEAD
		ok, err := tt.rule.Evaluate(tt.headers, tt.query, tt.payload, tt.context, &tt.body, "")
=======
		r := &Request{
			Headers: tt.headers,
			Query:   tt.query,
			Payload: tt.payload,
			Body:    tt.body,
		}
		ok, err := tt.rule.Evaluate(r)
>>>>>>> 67c317e7
		if ok != tt.ok || (err != nil) != tt.err {
			t.Errorf("%#v:\nexpected ok: %#v, err: %v\ngot ok: %#v err: %v", tt.desc, tt.ok, tt.err, ok, err)
		}
	}
}

var notRuleTests = []struct {
<<<<<<< HEAD
	desc                             string // description of the test case
	rule                             NotRule
	headers, query, payload, context *map[string]interface{}
	body                             []byte
	ok                               bool
	err                              bool
}{
	{"(a=z): !a=X", NotRule{Match: &MatchRule{"value", "", "", "X", Argument{"header", "a", "", false}, ""}}, &map[string]interface{}{"A": "z"}, nil, nil, nil, []byte{}, true, false},
	{"(a=z): !a=z", NotRule{Match: &MatchRule{"value", "", "", "z", Argument{"header", "a", "", false}, ""}}, &map[string]interface{}{"A": "z"}, nil, nil, nil, []byte{}, false, false},
=======
	desc                    string // description of the test case
	rule                    NotRule
	headers, query, payload map[string]interface{}
	body                    []byte
	ok                      bool
	err                     bool
}{
	{"(a=z): !a=X", NotRule{Match: &MatchRule{"value", "", "", "X", Argument{"header", "a", "", false}, ""}}, map[string]interface{}{"A": "z"}, nil, nil, []byte{}, true, false},
	{"(a=z): !a=z", NotRule{Match: &MatchRule{"value", "", "", "z", Argument{"header", "a", "", false}, ""}}, map[string]interface{}{"A": "z"}, nil, nil, []byte{}, false, false},
>>>>>>> 67c317e7
}

func TestNotRule(t *testing.T) {
	for _, tt := range notRuleTests {
<<<<<<< HEAD
		ok, err := tt.rule.Evaluate(tt.headers, tt.query, tt.payload, tt.context, &tt.body, "")
=======
		r := &Request{
			Headers: tt.headers,
			Query:   tt.query,
			Payload: tt.payload,
			Body:    tt.body,
		}
		ok, err := tt.rule.Evaluate(r)
>>>>>>> 67c317e7
		if ok != tt.ok || (err != nil) != tt.err {
			t.Errorf("failed to match %#v:\nexpected ok: %#v, err: %v\ngot ok: %#v, err: %v", tt.rule, tt.ok, tt.err, ok, err)
		}
	}
}

func TestCompare(t *testing.T) {
	for _, tt := range []struct {
		a, b string
		ok   bool
	}{
		{"abcd", "abcd", true},
		{"zyxw", "abcd", false},
	} {
		if ok := compare(tt.a, tt.b); ok != tt.ok {
			t.Errorf("compare failed for %q and %q: got %v\n", tt.a, tt.b, ok)
		}
	}
}<|MERGE_RESOLUTION|>--- conflicted
+++ resolved
@@ -253,54 +253,34 @@
 }
 
 var argumentGetTests = []struct {
-<<<<<<< HEAD
 	source, name                     string
-	headers, query, payload, context *map[string]interface{}
+	headers, query, payload, context map[string]interface{}
 	value                            string
 	ok                               bool
 }{
-	{"header", "a", &map[string]interface{}{"A": "z"}, nil, nil, nil, "z", true},
-	{"url", "a", nil, &map[string]interface{}{"a": "z"}, nil, nil, "z", true},
-	{"payload", "a", nil, nil, &map[string]interface{}{"a": "z"}, nil, "z", true},
-	{"context", "a", nil, nil, nil, &map[string]interface{}{"a": "z"}, "z", true},
+	{"header", "a", map[string]interface{}{"A": "z"}, nil, nil, nil, "z", true},
+	{"url", "a", nil, map[string]interface{}{"a": "z"}, nil, nil, "z", true},
+	{"payload", "a", nil, nil, map[string]interface{}{"a": "z"}, nil, "z", true},
+	{"context", "a", nil, nil, nil, map[string]interface{}{"a": "z"}, "z", true},
 	{"string", "a", nil, nil, nil, nil, "a", true},
 	// failures
-	{"header", "a", nil, &map[string]interface{}{"a": "z"}, &map[string]interface{}{"a": "z"}, nil, "", false},  // nil headers
-	{"url", "a", &map[string]interface{}{"A": "z"}, nil, &map[string]interface{}{"a": "z"}, nil, "", false},     // nil query
-	{"payload", "a", &map[string]interface{}{"A": "z"}, &map[string]interface{}{"a": "z"}, nil, nil, "", false}, // nil payload
+	{"header", "a", nil, map[string]interface{}{"a": "z"}, map[string]interface{}{"a": "z"}, nil, "", false},  // nil headers
+	{"url", "a", map[string]interface{}{"A": "z"}, nil, map[string]interface{}{"a": "z"}, nil, "", false},     // nil query
+	{"payload", "a", map[string]interface{}{"A": "z"}, map[string]interface{}{"a": "z"}, nil, nil, "", false}, // nil payload
 	{"context", "a", nil, nil, nil, nil, "", false},                                                             // nil context
-	{"foo", "a", &map[string]interface{}{"A": "z"}, nil, nil, nil, "", false},                                   // invalid source
-=======
-	source, name            string
-	headers, query, payload map[string]interface{}
-	value                   string
-	ok                      bool
-}{
-	{"header", "a", map[string]interface{}{"A": "z"}, nil, nil, "z", true},
-	{"url", "a", nil, map[string]interface{}{"a": "z"}, nil, "z", true},
-	{"payload", "a", nil, nil, map[string]interface{}{"a": "z"}, "z", true},
-	{"string", "a", nil, nil, map[string]interface{}{"a": "z"}, "a", true},
-	// failures
-	{"header", "a", nil, map[string]interface{}{"a": "z"}, map[string]interface{}{"a": "z"}, "", false},  // nil headers
-	{"url", "a", map[string]interface{}{"A": "z"}, nil, map[string]interface{}{"a": "z"}, "", false},     // nil query
-	{"payload", "a", map[string]interface{}{"A": "z"}, map[string]interface{}{"a": "z"}, nil, "", false}, // nil payload
-	{"foo", "a", map[string]interface{}{"A": "z"}, nil, nil, "", false},                                  // invalid source
->>>>>>> 67c317e7
+	{"foo", "a", map[string]interface{}{"A": "z"}, nil, nil, nil, "", false},                                   // invalid source
 }
 
 func TestArgumentGet(t *testing.T) {
 	for _, tt := range argumentGetTests {
 		a := Argument{tt.source, tt.name, "", false}
-<<<<<<< HEAD
-		value, err := a.Get(tt.headers, tt.query, tt.payload, tt.context)
-=======
 		r := &Request{
 			Headers: tt.headers,
 			Query:   tt.query,
 			Payload: tt.payload,
+			Context: tt.context,
 		}
 		value, err := a.Get(r)
->>>>>>> 67c317e7
 		if (err == nil) != tt.ok || value != tt.value {
 			t.Errorf("failed to get {%q, %q}:\nexpected {value:%#v, ok:%#v},\ngot {value:%#v, err:%v}", tt.source, tt.name, tt.value, tt.ok, value, err)
 		}
@@ -308,51 +288,32 @@
 }
 
 var hookParseJSONParametersTests = []struct {
-<<<<<<< HEAD
 	params                               []Argument
-	headers, query, payload, context     *map[string]interface{}
-	rheaders, rquery, rpayload, rcontext *map[string]interface{}
+	headers, query, payload, context     map[string]interface{}
+	rheaders, rquery, rpayload, rcontext map[string]interface{}
 	ok                                   bool
 }{
-	{[]Argument{Argument{"header", "a", "", false}}, &map[string]interface{}{"A": `{"b": "y"}`}, nil, nil, nil, &map[string]interface{}{"A": map[string]interface{}{"b": "y"}}, nil, nil, nil, true},
-	{[]Argument{Argument{"url", "a", "", false}}, nil, &map[string]interface{}{"a": `{"b": "y"}`}, nil, nil, nil, &map[string]interface{}{"a": map[string]interface{}{"b": "y"}}, nil, nil, true},
-	{[]Argument{Argument{"payload", "a", "", false}}, nil, nil, &map[string]interface{}{"a": `{"b": "y"}`}, nil, nil, nil, &map[string]interface{}{"a": map[string]interface{}{"b": "y"}}, nil, true},
-	{[]Argument{Argument{"context", "a", "", false}}, nil, nil, nil, &map[string]interface{}{"a": `{"b": "y"}`}, nil, nil, nil, &map[string]interface{}{"a": map[string]interface{}{"b": "y"}}, true},
-	{[]Argument{Argument{"header", "z", "", false}}, &map[string]interface{}{"Z": `{}`}, nil, nil, nil, &map[string]interface{}{"Z": map[string]interface{}{}}, nil, nil, nil, true},
-	// failures
-	{[]Argument{Argument{"header", "z", "", false}}, &map[string]interface{}{"Z": ``}, nil, nil, nil, &map[string]interface{}{"Z": ``}, nil, nil, nil, false},     // empty string
-	{[]Argument{Argument{"header", "y", "", false}}, &map[string]interface{}{"X": `{}`}, nil, nil, nil, &map[string]interface{}{"X": `{}`}, nil, nil, nil, false}, // missing parameter
-	{[]Argument{Argument{"string", "z", "", false}}, &map[string]interface{}{"Z": ``}, nil, nil, nil, &map[string]interface{}{"Z": ``}, nil, nil, nil, false},     // invalid argument source
-=======
-	params                     []Argument
-	headers, query, payload    map[string]interface{}
-	rheaders, rquery, rpayload map[string]interface{}
-	ok                         bool
-}{
-	{[]Argument{Argument{"header", "a", "", false}}, map[string]interface{}{"A": `{"b": "y"}`}, nil, nil, map[string]interface{}{"A": map[string]interface{}{"b": "y"}}, nil, nil, true},
-	{[]Argument{Argument{"url", "a", "", false}}, nil, map[string]interface{}{"a": `{"b": "y"}`}, nil, nil, map[string]interface{}{"a": map[string]interface{}{"b": "y"}}, nil, true},
-	{[]Argument{Argument{"payload", "a", "", false}}, nil, nil, map[string]interface{}{"a": `{"b": "y"}`}, nil, nil, map[string]interface{}{"a": map[string]interface{}{"b": "y"}}, true},
-	{[]Argument{Argument{"header", "z", "", false}}, map[string]interface{}{"Z": `{}`}, nil, nil, map[string]interface{}{"Z": map[string]interface{}{}}, nil, nil, true},
-	// failures
-	{[]Argument{Argument{"header", "z", "", false}}, map[string]interface{}{"Z": ``}, nil, nil, map[string]interface{}{"Z": ``}, nil, nil, false},     // empty string
-	{[]Argument{Argument{"header", "y", "", false}}, map[string]interface{}{"X": `{}`}, nil, nil, map[string]interface{}{"X": `{}`}, nil, nil, false}, // missing parameter
-	{[]Argument{Argument{"string", "z", "", false}}, map[string]interface{}{"Z": ``}, nil, nil, map[string]interface{}{"Z": ``}, nil, nil, false},     // invalid argument source
->>>>>>> 67c317e7
+	{[]Argument{Argument{"header", "a", "", false}}, map[string]interface{}{"A": `{"b": "y"}`}, nil, nil, nil, map[string]interface{}{"A": map[string]interface{}{"b": "y"}}, nil, nil, nil, true},
+	{[]Argument{Argument{"url", "a", "", false}}, nil, map[string]interface{}{"a": `{"b": "y"}`}, nil, nil, nil, map[string]interface{}{"a": map[string]interface{}{"b": "y"}}, nil, nil, true},
+	{[]Argument{Argument{"payload", "a", "", false}}, nil, nil, map[string]interface{}{"a": `{"b": "y"}`}, nil, nil, nil, map[string]interface{}{"a": map[string]interface{}{"b": "y"}}, nil, true},
+	{[]Argument{Argument{"context", "a", "", false}}, nil, nil, nil, map[string]interface{}{"a": `{"b": "y"}`}, nil, nil, nil, map[string]interface{}{"a": map[string]interface{}{"b": "y"}}, true},
+	{[]Argument{Argument{"header", "z", "", false}}, map[string]interface{}{"Z": `{}`}, nil, nil, nil, map[string]interface{}{"Z": map[string]interface{}{}}, nil, nil, nil, true},
+	// failures
+	{[]Argument{Argument{"header", "z", "", false}}, map[string]interface{}{"Z": ``}, nil, nil, nil, map[string]interface{}{"Z": ``}, nil, nil, nil, false},     // empty string
+	{[]Argument{Argument{"header", "y", "", false}}, map[string]interface{}{"X": `{}`}, nil, nil, nil, map[string]interface{}{"X": `{}`}, nil, nil, nil, false}, // missing parameter
+	{[]Argument{Argument{"string", "z", "", false}}, map[string]interface{}{"Z": ``}, nil, nil, nil, map[string]interface{}{"Z": ``}, nil, nil, nil, false},     // invalid argument source
 }
 
 func TestHookParseJSONParameters(t *testing.T) {
 	for _, tt := range hookParseJSONParametersTests {
 		h := &Hook{JSONStringParameters: tt.params}
-<<<<<<< HEAD
-		err := h.ParseJSONParameters(tt.headers, tt.query, tt.payload, tt.context)
-=======
 		r := &Request{
 			Headers: tt.headers,
 			Query:   tt.query,
 			Payload: tt.payload,
+			Context: tt.context,
 		}
 		err := h.ParseJSONParameters(r)
->>>>>>> 67c317e7
 		if (err == nil) != tt.ok || !reflect.DeepEqual(tt.headers, tt.rheaders) {
 			t.Errorf("failed to parse %v:\nexpected %#v, ok: %v\ngot %#v, ok: %v", tt.params, tt.rheaders, tt.ok, tt.headers, (err == nil))
 		}
@@ -360,42 +321,27 @@
 }
 
 var hookExtractCommandArgumentsTests = []struct {
-<<<<<<< HEAD
 	exec                             string
 	args                             []Argument
-	headers, query, payload, context *map[string]interface{}
+	headers, query, payload, context map[string]interface{}
 	value                            []string
 	ok                               bool
 }{
-	{"test", []Argument{Argument{"header", "a", "", false}}, &map[string]interface{}{"A": "z"}, nil, nil, nil, []string{"test", "z"}, true},
-	// failures
-	{"fail", []Argument{Argument{"payload", "a", "", false}}, &map[string]interface{}{"A": "z"}, nil, nil, nil, []string{"fail", ""}, false},
-=======
-	exec                    string
-	args                    []Argument
-	headers, query, payload map[string]interface{}
-	value                   []string
-	ok                      bool
-}{
-	{"test", []Argument{Argument{"header", "a", "", false}}, map[string]interface{}{"A": "z"}, nil, nil, []string{"test", "z"}, true},
-	// failures
-	{"fail", []Argument{Argument{"payload", "a", "", false}}, map[string]interface{}{"A": "z"}, nil, nil, []string{"fail", ""}, false},
->>>>>>> 67c317e7
+	{"test", []Argument{Argument{"header", "a", "", false}}, map[string]interface{}{"A": "z"}, nil, nil, nil, []string{"test", "z"}, true},
+	// failures
+	{"fail", []Argument{Argument{"payload", "a", "", false}}, map[string]interface{}{"A": "z"}, nil, nil, nil, []string{"fail", ""}, false},
 }
 
 func TestHookExtractCommandArguments(t *testing.T) {
 	for _, tt := range hookExtractCommandArgumentsTests {
 		h := &Hook{ExecuteCommand: tt.exec, PassArgumentsToCommand: tt.args}
-<<<<<<< HEAD
-		value, err := h.ExtractCommandArguments(tt.headers, tt.query, tt.payload, tt.context)
-=======
 		r := &Request{
 			Headers: tt.headers,
 			Query:   tt.query,
 			Payload: tt.payload,
+			Context: tt.context,
 		}
 		value, err := h.ExtractCommandArguments(r)
->>>>>>> 67c317e7
 		if (err == nil) != tt.ok || !reflect.DeepEqual(value, tt.value) {
 			t.Errorf("failed to extract args {cmd=%q, args=%v}:\nexpected %#v, ok: %v\ngot %#v, ok: %v", tt.exec, tt.args, tt.value, tt.ok, value, (err == nil))
 		}
@@ -422,40 +368,24 @@
 //      }
 //    ]
 var hookExtractCommandArgumentsForEnvTests = []struct {
-<<<<<<< HEAD
 	exec                             string
 	args                             []Argument
-	headers, query, payload, context *map[string]interface{}
+	headers, query, payload, context map[string]interface{}
 	value                            []string
 	ok                               bool
-=======
-	exec                    string
-	args                    []Argument
-	headers, query, payload map[string]interface{}
-	value                   []string
-	ok                      bool
->>>>>>> 67c317e7
 }{
 	// successes
 	{
 		"test",
 		[]Argument{Argument{"header", "a", "", false}},
-<<<<<<< HEAD
-		&map[string]interface{}{"A": "z"}, nil, nil, nil,
-=======
-		map[string]interface{}{"A": "z"}, nil, nil,
->>>>>>> 67c317e7
+		map[string]interface{}{"A": "z"}, nil, nil, nil,
 		[]string{"HOOK_a=z"},
 		true,
 	},
 	{
 		"test",
 		[]Argument{Argument{"header", "a", "MYKEY", false}},
-<<<<<<< HEAD
-		&map[string]interface{}{"A": "z"}, nil, nil, nil,
-=======
-		map[string]interface{}{"A": "z"}, nil, nil,
->>>>>>> 67c317e7
+		map[string]interface{}{"A": "z"}, nil, nil, nil,
 		[]string{"MYKEY=z"},
 		true,
 	},
@@ -463,11 +393,7 @@
 	{
 		"fail",
 		[]Argument{Argument{"payload", "a", "", false}},
-<<<<<<< HEAD
-		&map[string]interface{}{"A": "z"}, nil, nil, nil,
-=======
-		map[string]interface{}{"A": "z"}, nil, nil,
->>>>>>> 67c317e7
+		map[string]interface{}{"A": "z"}, nil, nil, nil,
 		[]string{},
 		false,
 	},
@@ -476,16 +402,13 @@
 func TestHookExtractCommandArgumentsForEnv(t *testing.T) {
 	for _, tt := range hookExtractCommandArgumentsForEnvTests {
 		h := &Hook{ExecuteCommand: tt.exec, PassEnvironmentToCommand: tt.args}
-<<<<<<< HEAD
-		value, err := h.ExtractCommandArgumentsForEnv(tt.headers, tt.query, tt.payload, tt.context)
-=======
 		r := &Request{
 			Headers: tt.headers,
 			Query:   tt.query,
 			Payload: tt.payload,
+			Context: tt.context,
 		}
 		value, err := h.ExtractCommandArgumentsForEnv(r)
->>>>>>> 67c317e7
 		if (err == nil) != tt.ok || !reflect.DeepEqual(value, tt.value) {
 			t.Errorf("failed to extract args for env {cmd=%q, args=%v}:\nexpected %#v, ok: %v\ngot %#v, ok: %v", tt.exec, tt.args, tt.value, tt.ok, value, (err == nil))
 		}
@@ -563,49 +486,31 @@
 var matchRuleTests = []struct {
 	typ, regex, secret, value, ipRange string
 	param                              Argument
-<<<<<<< HEAD
-	headers, query, payload, context   *map[string]interface{}
-=======
-	headers, query, payload            map[string]interface{}
->>>>>>> 67c317e7
+	headers, query, payload, context   map[string]interface{}
 	body                               []byte
 	remoteAddr                         string
 	ok                                 bool
 	err                                bool
 }{
-<<<<<<< HEAD
-	{"value", "", "", "z", "", Argument{"header", "a", "", false}, &map[string]interface{}{"A": "z"}, nil, nil, nil, []byte{}, "", true, false},
-	{"regex", "^z", "", "z", "", Argument{"header", "a", "", false}, &map[string]interface{}{"A": "z"}, nil, nil, nil, []byte{}, "", true, false},
-	{"payload-hash-sha1", "", "secret", "", "", Argument{"header", "a", "", false}, &map[string]interface{}{"A": "b17e04cbb22afa8ffbff8796fc1894ed27badd9e"}, nil, nil, nil, []byte(`{"a": "z"}`), "", true, false},
-	{"payload-hash-sha256", "", "secret", "", "", Argument{"header", "a", "", false}, &map[string]interface{}{"A": "f417af3a21bd70379b5796d5f013915e7029f62c580fb0f500f59a35a6f04c89"}, nil, nil, nil, []byte(`{"a": "z"}`), "", true, false},
-	// failures
-	{"value", "", "", "X", "", Argument{"header", "a", "", false}, &map[string]interface{}{"A": "z"}, nil, nil, nil, []byte{}, "", false, false},
-	{"regex", "^X", "", "", "", Argument{"header", "a", "", false}, &map[string]interface{}{"A": "z"}, nil, nil, nil, []byte{}, "", false, false},
-	{"value", "", "2", "X", "", Argument{"header", "a", "", false}, &map[string]interface{}{"Y": "z"}, nil, nil, nil, []byte{}, "", false, true}, // reference invalid header
+	{"value", "", "", "z", "", Argument{"header", "a", "", false}, map[string]interface{}{"A": "z"}, nil, nil, nil, []byte{}, "", true, false},
+	{"regex", "^z", "", "z", "", Argument{"header", "a", "", false}, map[string]interface{}{"A": "z"}, nil, nil, nil, []byte{}, "", true, false},
+	{"payload-hmac-sha1", "", "secret", "", "", Argument{"header", "a", "", false}, map[string]interface{}{"A": "b17e04cbb22afa8ffbff8796fc1894ed27badd9e"}, nil, nil, nil, []byte(`{"a": "z"}`), "", true, false},
+	{"payload-hash-sha1", "", "secret", "", "", Argument{"header", "a", "", false}, map[string]interface{}{"A": "b17e04cbb22afa8ffbff8796fc1894ed27badd9e"}, nil, nil, nil, []byte(`{"a": "z"}`), "", true, false},
+	{"payload-hmac-sha256", "", "secret", "", "", Argument{"header", "a", "", false}, map[string]interface{}{"A": "f417af3a21bd70379b5796d5f013915e7029f62c580fb0f500f59a35a6f04c89"}, nil, nil, nil, []byte(`{"a": "z"}`), "", true, false},
+	{"payload-hash-sha256", "", "secret", "", "", Argument{"header", "a", "", false}, map[string]interface{}{"A": "f417af3a21bd70379b5796d5f013915e7029f62c580fb0f500f59a35a6f04c89"}, nil, nil, nil, []byte(`{"a": "z"}`), "", true, false},
+	// failures
+	{"value", "", "", "X", "", Argument{"header", "a", "", false}, map[string]interface{}{"A": "z"}, nil, nil, nil, []byte{}, "", false, false},
+	{"regex", "^X", "", "", "", Argument{"header", "a", "", false}, map[string]interface{}{"A": "z"}, nil, nil, nil, []byte{}, "", false, false},
+	{"value", "", "2", "X", "", Argument{"header", "a", "", false}, map[string]interface{}{"Y": "z"}, nil, nil, nil, []byte{}, "", false, true}, // reference invalid header
 	// errors
-	{"regex", "*", "", "", "", Argument{"header", "a", "", false}, &map[string]interface{}{"A": "z"}, nil, nil, nil, []byte{}, "", false, true},                   // invalid regex
-	{"payload-hash-sha1", "", "secret", "", "", Argument{"header", "a", "", false}, &map[string]interface{}{"A": ""}, nil, nil, nil, []byte{}, "", false, true},   // invalid hmac
-	{"payload-hash-sha256", "", "secret", "", "", Argument{"header", "a", "", false}, &map[string]interface{}{"A": ""}, nil, nil, nil, []byte{}, "", false, true}, // invalid hmac
-=======
-	{"value", "", "", "z", "", Argument{"header", "a", "", false}, map[string]interface{}{"A": "z"}, nil, nil, []byte{}, "", true, false},
-	{"regex", "^z", "", "z", "", Argument{"header", "a", "", false}, map[string]interface{}{"A": "z"}, nil, nil, []byte{}, "", true, false},
-	{"payload-hmac-sha1", "", "secret", "", "", Argument{"header", "a", "", false}, map[string]interface{}{"A": "b17e04cbb22afa8ffbff8796fc1894ed27badd9e"}, nil, nil, []byte(`{"a": "z"}`), "", true, false},
-	{"payload-hash-sha1", "", "secret", "", "", Argument{"header", "a", "", false}, map[string]interface{}{"A": "b17e04cbb22afa8ffbff8796fc1894ed27badd9e"}, nil, nil, []byte(`{"a": "z"}`), "", true, false},
-	{"payload-hmac-sha256", "", "secret", "", "", Argument{"header", "a", "", false}, map[string]interface{}{"A": "f417af3a21bd70379b5796d5f013915e7029f62c580fb0f500f59a35a6f04c89"}, nil, nil, []byte(`{"a": "z"}`), "", true, false},
-	{"payload-hash-sha256", "", "secret", "", "", Argument{"header", "a", "", false}, map[string]interface{}{"A": "f417af3a21bd70379b5796d5f013915e7029f62c580fb0f500f59a35a6f04c89"}, nil, nil, []byte(`{"a": "z"}`), "", true, false},
-	// failures
-	{"value", "", "", "X", "", Argument{"header", "a", "", false}, map[string]interface{}{"A": "z"}, nil, nil, []byte{}, "", false, false},
-	{"regex", "^X", "", "", "", Argument{"header", "a", "", false}, map[string]interface{}{"A": "z"}, nil, nil, []byte{}, "", false, false},
-	{"value", "", "2", "X", "", Argument{"header", "a", "", false}, map[string]interface{}{"Y": "z"}, nil, nil, []byte{}, "", false, true}, // reference invalid header
-	// errors
-	{"regex", "*", "", "", "", Argument{"header", "a", "", false}, map[string]interface{}{"A": "z"}, nil, nil, []byte{}, "", false, true},                   // invalid regex
-	{"payload-hmac-sha1", "", "secret", "", "", Argument{"header", "a", "", false}, map[string]interface{}{"A": ""}, nil, nil, []byte{}, "", false, true},   // invalid hmac
-	{"payload-hash-sha1", "", "secret", "", "", Argument{"header", "a", "", false}, map[string]interface{}{"A": ""}, nil, nil, []byte{}, "", false, true},   // invalid hmac
-	{"payload-hmac-sha256", "", "secret", "", "", Argument{"header", "a", "", false}, map[string]interface{}{"A": ""}, nil, nil, []byte{}, "", false, true}, // invalid hmac
-	{"payload-hash-sha256", "", "secret", "", "", Argument{"header", "a", "", false}, map[string]interface{}{"A": ""}, nil, nil, []byte{}, "", false, true}, // invalid hmac
-	{"payload-hmac-sha512", "", "secret", "", "", Argument{"header", "a", "", false}, map[string]interface{}{"A": ""}, nil, nil, []byte{}, "", false, true}, // invalid hmac
-	{"payload-hash-sha512", "", "secret", "", "", Argument{"header", "a", "", false}, map[string]interface{}{"A": ""}, nil, nil, []byte{}, "", false, true}, // invalid hmac
->>>>>>> 67c317e7
+	{"regex", "*", "", "", "", Argument{"header", "a", "", false}, map[string]interface{}{"A": "z"}, nil, nil, nil, []byte{}, "", false, true},                   // invalid regex
+	{"payload-hmac-sha1", "", "secret", "", "", Argument{"header", "a", "", false}, map[string]interface{}{"A": ""}, nil, nil, nil, []byte{}, "", false, true},   // invalid hmac
+	{"payload-hash-sha1", "", "secret", "", "", Argument{"header", "a", "", false}, map[string]interface{}{"A": ""}, nil, nil, nil, []byte{}, "", false, true},   // invalid hmac
+	{"payload-hmac-sha256", "", "secret", "", "", Argument{"header", "a", "", false}, map[string]interface{}{"A": ""}, nil, nil, nil, []byte{}, "", false, true}, // invalid hmac
+	{"payload-hash-sha256", "", "secret", "", "", Argument{"header", "a", "", false}, map[string]interface{}{"A": ""}, nil, nil, nil, []byte{}, "", false, true}, // invalid hmac
+	{"payload-hmac-sha512", "", "secret", "", "", Argument{"header", "a", "", false}, map[string]interface{}{"A": ""}, nil, nil, nil, []byte{}, "", false, true}, // invalid hmac
+	{"payload-hash-sha512", "", "secret", "", "", Argument{"header", "a", "", false}, map[string]interface{}{"A": ""}, nil, nil, nil, []byte{}, "", false, true}, // invalid hmac
+
 	// IP whitelisting, valid cases
 	{"ip-whitelist", "", "", "", "192.168.0.1/24", Argument{}, nil, nil, nil, nil, []byte{}, "192.168.0.2:9000", true, false}, // valid IPv4, with range
 	{"ip-whitelist", "", "", "", "192.168.0.1/24", Argument{}, nil, nil, nil, nil, []byte{}, "192.168.0.2:9000", true, false}, // valid IPv4, with range
@@ -624,20 +529,17 @@
 func TestMatchRule(t *testing.T) {
 	for i, tt := range matchRuleTests {
 		r := MatchRule{tt.typ, tt.regex, tt.secret, tt.value, tt.param, tt.ipRange}
-<<<<<<< HEAD
-		ok, err := r.Evaluate(tt.headers, tt.query, tt.payload, tt.context, &tt.body, tt.remoteAddr)
-=======
 		req := &Request{
 			Headers: tt.headers,
 			Query:   tt.query,
 			Payload: tt.payload,
+			Context: tt.context,
 			Body:    tt.body,
 			RawRequest: &http.Request{
 				RemoteAddr: tt.remoteAddr,
 			},
 		}
 		ok, err := r.Evaluate(req)
->>>>>>> 67c317e7
 		if ok != tt.ok || (err != nil) != tt.err {
 			t.Errorf("%d failed to match %#v:\nexpected ok: %#v, err: %v\ngot ok: %#v, err: %v", i, r, tt.ok, tt.err, ok, err)
 		}
@@ -645,21 +547,12 @@
 }
 
 var andRuleTests = []struct {
-<<<<<<< HEAD
 	desc                             string // description of the test case
 	rule                             AndRule
-	headers, query, payload, context *map[string]interface{}
+	headers, query, payload, context map[string]interface{}
 	body                             []byte
 	ok                               bool
 	err                              bool
-=======
-	desc                    string // description of the test case
-	rule                    AndRule
-	headers, query, payload map[string]interface{}
-	body                    []byte
-	ok                      bool
-	err                     bool
->>>>>>> 67c317e7
 }{
 	{
 		"(a=z, b=y): a=z && b=y",
@@ -667,12 +560,7 @@
 			{Match: &MatchRule{"value", "", "", "z", Argument{"header", "a", "", false}, ""}},
 			{Match: &MatchRule{"value", "", "", "y", Argument{"header", "b", "", false}, ""}},
 		},
-<<<<<<< HEAD
-		&map[string]interface{}{"A": "z", "B": "y"}, nil, nil, nil, []byte{},
-=======
-		map[string]interface{}{"A": "z", "B": "y"}, nil, nil,
-		[]byte{},
->>>>>>> 67c317e7
+		map[string]interface{}{"A": "z", "B": "y"}, nil, nil, nil, []byte{},
 		true, false,
 	},
 	{
@@ -681,12 +569,7 @@
 			{Match: &MatchRule{"value", "", "", "z", Argument{"header", "a", "", false}, ""}},
 			{Match: &MatchRule{"value", "", "", "y", Argument{"header", "b", "", false}, ""}},
 		},
-<<<<<<< HEAD
-		&map[string]interface{}{"A": "z", "B": "Y"}, nil, nil, nil, []byte{},
-=======
-		map[string]interface{}{"A": "z", "B": "Y"}, nil, nil,
-		[]byte{},
->>>>>>> 67c317e7
+		map[string]interface{}{"A": "z", "B": "Y"}, nil, nil, nil, []byte{},
 		false, false,
 	},
 	// Complex test to cover Rules.Evaluate
@@ -712,12 +595,7 @@
 				},
 			},
 		},
-<<<<<<< HEAD
-		&map[string]interface{}{"A": "z", "B": "y", "C": "x", "D": "w", "E": "X", "F": "X"}, nil, nil, nil, []byte{},
-=======
-		map[string]interface{}{"A": "z", "B": "y", "C": "x", "D": "w", "E": "X", "F": "X"}, nil, nil,
-		[]byte{},
->>>>>>> 67c317e7
+		map[string]interface{}{"A": "z", "B": "y", "C": "x", "D": "w", "E": "X", "F": "X"}, nil, nil, nil, []byte{},
 		true, false,
 	},
 	{"empty rule", AndRule{{}}, nil, nil, nil, nil, nil, false, false},
@@ -725,28 +603,21 @@
 	{
 		"invalid rule",
 		AndRule{{Match: &MatchRule{"value", "", "", "X", Argument{"header", "a", "", false}, ""}}},
-<<<<<<< HEAD
-		&map[string]interface{}{"Y": "z"}, nil, nil, nil, nil,
-=======
-		map[string]interface{}{"Y": "z"}, nil, nil, nil,
->>>>>>> 67c317e7
+		map[string]interface{}{"Y": "z"}, nil, nil, nil, nil,
 		false, true,
 	},
 }
 
 func TestAndRule(t *testing.T) {
 	for _, tt := range andRuleTests {
-<<<<<<< HEAD
-		ok, err := tt.rule.Evaluate(tt.headers, tt.query, tt.payload, tt.context, &tt.body, "")
-=======
 		r := &Request{
 			Headers: tt.headers,
 			Query:   tt.query,
 			Payload: tt.payload,
+			Context: tt.context,
 			Body:    tt.body,
 		}
 		ok, err := tt.rule.Evaluate(r)
->>>>>>> 67c317e7
 		if ok != tt.ok || (err != nil) != tt.err {
 			t.Errorf("failed to match %#v:\nexpected ok: %#v, err: %v\ngot ok: %#v, err: %v", tt.desc, tt.ok, tt.err, ok, err)
 		}
@@ -754,21 +625,12 @@
 }
 
 var orRuleTests = []struct {
-<<<<<<< HEAD
 	desc                             string // description of the test case
 	rule                             OrRule
-	headers, query, payload, context *map[string]interface{}
+	headers, query, payload, context map[string]interface{}
 	body                             []byte
 	ok                               bool
 	err                              bool
-=======
-	desc                    string // description of the test case
-	rule                    OrRule
-	headers, query, payload map[string]interface{}
-	body                    []byte
-	ok                      bool
-	err                     bool
->>>>>>> 67c317e7
 }{
 	{
 		"(a=z, b=X): a=z || b=y",
@@ -776,12 +638,7 @@
 			{Match: &MatchRule{"value", "", "", "z", Argument{"header", "a", "", false}, ""}},
 			{Match: &MatchRule{"value", "", "", "y", Argument{"header", "b", "", false}, ""}},
 		},
-<<<<<<< HEAD
-		&map[string]interface{}{"A": "z", "B": "X"}, nil, nil, nil, []byte{},
-=======
-		map[string]interface{}{"A": "z", "B": "X"}, nil, nil,
-		[]byte{},
->>>>>>> 67c317e7
+		map[string]interface{}{"A": "z", "B": "X"}, nil, nil, nil, []byte{},
 		true, false,
 	},
 	{
@@ -790,12 +647,7 @@
 			{Match: &MatchRule{"value", "", "", "z", Argument{"header", "a", "", false}, ""}},
 			{Match: &MatchRule{"value", "", "", "y", Argument{"header", "b", "", false}, ""}},
 		},
-<<<<<<< HEAD
-		&map[string]interface{}{"A": "X", "B": "y"}, nil, nil, nil, []byte{},
-=======
-		map[string]interface{}{"A": "X", "B": "y"}, nil, nil,
-		[]byte{},
->>>>>>> 67c317e7
+		map[string]interface{}{"A": "X", "B": "y"}, nil, nil, nil, []byte{},
 		true, false,
 	},
 	{
@@ -804,12 +656,7 @@
 			{Match: &MatchRule{"value", "", "", "z", Argument{"header", "a", "", false}, ""}},
 			{Match: &MatchRule{"value", "", "", "y", Argument{"header", "b", "", false}, ""}},
 		},
-<<<<<<< HEAD
-		&map[string]interface{}{"A": "Z", "B": "Y"}, nil, nil, nil, []byte{},
-=======
-		map[string]interface{}{"A": "Z", "B": "Y"}, nil, nil,
-		[]byte{},
->>>>>>> 67c317e7
+		map[string]interface{}{"A": "Z", "B": "Y"}, nil, nil, nil, []byte{},
 		false, false,
 	},
 	// failures
@@ -818,29 +665,21 @@
 		OrRule{
 			{Match: &MatchRule{"value", "", "", "z", Argument{"header", "a", "", false}, ""}},
 		},
-<<<<<<< HEAD
-		&map[string]interface{}{"Y": "Z"}, nil, nil, nil, []byte{},
-=======
-		map[string]interface{}{"Y": "Z"}, nil, nil,
-		[]byte{},
->>>>>>> 67c317e7
+		map[string]interface{}{"Y": "Z"}, nil, nil, nil, []byte{},
 		false, true,
 	},
 }
 
 func TestOrRule(t *testing.T) {
 	for _, tt := range orRuleTests {
-<<<<<<< HEAD
-		ok, err := tt.rule.Evaluate(tt.headers, tt.query, tt.payload, tt.context, &tt.body, "")
-=======
 		r := &Request{
 			Headers: tt.headers,
 			Query:   tt.query,
 			Payload: tt.payload,
+			Context: tt.context,
 			Body:    tt.body,
 		}
 		ok, err := tt.rule.Evaluate(r)
->>>>>>> 67c317e7
 		if ok != tt.ok || (err != nil) != tt.err {
 			t.Errorf("%#v:\nexpected ok: %#v, err: %v\ngot ok: %#v err: %v", tt.desc, tt.ok, tt.err, ok, err)
 		}
@@ -848,42 +687,27 @@
 }
 
 var notRuleTests = []struct {
-<<<<<<< HEAD
 	desc                             string // description of the test case
 	rule                             NotRule
-	headers, query, payload, context *map[string]interface{}
+	headers, query, payload, context map[string]interface{}
 	body                             []byte
 	ok                               bool
 	err                              bool
 }{
-	{"(a=z): !a=X", NotRule{Match: &MatchRule{"value", "", "", "X", Argument{"header", "a", "", false}, ""}}, &map[string]interface{}{"A": "z"}, nil, nil, nil, []byte{}, true, false},
-	{"(a=z): !a=z", NotRule{Match: &MatchRule{"value", "", "", "z", Argument{"header", "a", "", false}, ""}}, &map[string]interface{}{"A": "z"}, nil, nil, nil, []byte{}, false, false},
-=======
-	desc                    string // description of the test case
-	rule                    NotRule
-	headers, query, payload map[string]interface{}
-	body                    []byte
-	ok                      bool
-	err                     bool
-}{
-	{"(a=z): !a=X", NotRule{Match: &MatchRule{"value", "", "", "X", Argument{"header", "a", "", false}, ""}}, map[string]interface{}{"A": "z"}, nil, nil, []byte{}, true, false},
-	{"(a=z): !a=z", NotRule{Match: &MatchRule{"value", "", "", "z", Argument{"header", "a", "", false}, ""}}, map[string]interface{}{"A": "z"}, nil, nil, []byte{}, false, false},
->>>>>>> 67c317e7
+	{"(a=z): !a=X", NotRule{Match: &MatchRule{"value", "", "", "X", Argument{"header", "a", "", false}, ""}}, map[string]interface{}{"A": "z"}, nil, nil, nil, []byte{}, true, false},
+	{"(a=z): !a=z", NotRule{Match: &MatchRule{"value", "", "", "z", Argument{"header", "a", "", false}, ""}}, map[string]interface{}{"A": "z"}, nil, nil, nil, []byte{}, false, false},
 }
 
 func TestNotRule(t *testing.T) {
 	for _, tt := range notRuleTests {
-<<<<<<< HEAD
-		ok, err := tt.rule.Evaluate(tt.headers, tt.query, tt.payload, tt.context, &tt.body, "")
-=======
 		r := &Request{
 			Headers: tt.headers,
 			Query:   tt.query,
 			Payload: tt.payload,
+			Context: tt.context,
 			Body:    tt.body,
 		}
 		ok, err := tt.rule.Evaluate(r)
->>>>>>> 67c317e7
 		if ok != tt.ok || (err != nil) != tt.err {
 			t.Errorf("failed to match %#v:\nexpected ok: %#v, err: %v\ngot ok: %#v, err: %v", tt.rule, tt.ok, tt.err, ok, err)
 		}
