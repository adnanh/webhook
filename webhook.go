--- conflicted
+++ resolved
@@ -371,19 +371,9 @@
 		}
 	}
 
-<<<<<<< HEAD
-	// parse headers
-	req.Headers = valuesToMap(r.Header)
-
-	// parse query variables
-	req.Query = valuesToMap(r.URL.Query())
-
-	// parse body
-=======
 	req.ParseHeaders(r.Header)
 	req.ParseQuery(r.URL.Query())
 
->>>>>>> e513eb4b
 	switch {
 	case strings.Contains(req.ContentType, "json"):
 		err = req.ParseJSONPayload()
