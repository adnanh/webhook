--- conflicted
+++ resolved
@@ -388,21 +388,17 @@
 		log.Printf("[%s] error occurred: %+v\n", rid, err)
 	}
 
-<<<<<<< HEAD
 	for i := range files {
 		if files[i].DeleteOnExit {
-			log.Printf("removing file %s\n", files[i].File.Name())
+			log.Printf("[%s] removing file %s\n", rid, files[i].File.Name())
 			err := os.Remove(files[i].File.Name())
 			if err != nil {
-				log.Printf("error removing file %s [%s]", files[i].File.Name(), err)
-			}
-		}
-	}
-
-	log.Printf("finished handling %s\n", h.ID)
-=======
+				log.Printf("[%s] error removing file %s [%s]", rid, files[i].File.Name(), err)
+			}
+		}
+	}
+
 	log.Printf("[%s] finished handling %s\n", rid, h.ID)
->>>>>>> 83e688ef
 
 	return string(out), err
 }
