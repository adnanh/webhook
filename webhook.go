--- conflicted
+++ resolved
@@ -1,12 +1,9 @@
 package main
 
 import (
-<<<<<<< HEAD
-	"encoding/base64"
-=======
 	"bytes"
 	"crypto/tls"
->>>>>>> 38294cd0
+	"encoding/base64"
 	"encoding/json"
 	"flag"
 	"fmt"
@@ -22,17 +19,12 @@
 	"strings"
 	"time"
 
-<<<<<<< HEAD
-	"github.com/adnanh/webhook/hook"
-	"github.com/codegangsta/negroni"
-=======
 	"github.com/adnanh/webhook/internal/hook"
 	"github.com/adnanh/webhook/internal/middleware"
 	"github.com/adnanh/webhook/internal/pidfile"
 
 	"github.com/clbanning/mxj"
 	chimiddleware "github.com/go-chi/chi/middleware"
->>>>>>> 38294cd0
 	"github.com/gorilla/mux"
 	fsnotify "gopkg.in/fsnotify.v1"
 )
@@ -311,14 +303,9 @@
 }
 
 func hookHandler(w http.ResponseWriter, r *http.Request) {
-<<<<<<< HEAD
-	// generate a request id for logging
-	rid := uuid.NewV4().String()[:6]
-=======
 	rid := middleware.GetReqID(r.Context())
 
 	log.Printf("[%s] incoming HTTP %s request from %s\n", rid, r.Method, r.RemoteAddr)
->>>>>>> 38294cd0
 
 	id := mux.Vars(r)["id"]
 
@@ -394,81 +381,79 @@
 
 	// parse body
 	var payload map[string]interface{}
+	// parse context
+	var context map[string]interface{}
+
+	if matchedHook.PreHookCommand != "" {
+		// check the command exists
+		preHookCommandPath, err := exec.LookPath(matchedHook.PreHookCommand)
+		if err != nil {
+			// give a last chance, maybe it's a relative path
+			preHookCommandPathRelativeToCurrentWorkingDirectory := filepath.Join(matchedHook.CommandWorkingDirectory, matchedHook.PreHookCommand)
+			// check the command exists
+			preHookCommandPath, err = exec.LookPath(preHookCommandPathRelativeToCurrentWorkingDirectory)
+		}
+
+		if err != nil {
+			log.Printf("[%s] unable to locate pre-hook command: '%s', %+v\n", rid, matchedHook.PreHookCommand, err)
+			// check if parameters specified in pre-hook command by mistake
+			if strings.IndexByte(matchedHook.PreHookCommand, ' ') != -1 {
+				s := strings.Fields(matchedHook.PreHookCommand)[0]
+				log.Printf("[%s] please use a wrapper script to provide arguments to pre-hook command for '%s'\n", rid, s)
+			}
+		} else {
+			preHookCommandStdin := hook.PreHookContext{
+				HookID:            matchedHook.ID,
+				Method:            r.Method,
+				Base64EncodedBody: base64.StdEncoding.EncodeToString(body),
+				RemoteAddr:        r.RemoteAddr,
+				URI:               r.RequestURI,
+				Host:              r.Host,
+				Headers:           r.Header,
+				Query:             r.URL.Query(),
+			}
+
+			if preHookCommandStdinJSONString, err := json.Marshal(preHookCommandStdin); err != nil {
+				log.Printf("[%s] unable to encode pre-hook context as JSON string for the pre-hook command: %+v\n", rid, err)
+			} else {
+				preHookCommand := exec.Command(preHookCommandPath)
+				preHookCommand.Dir = matchedHook.CommandWorkingDirectory
+				preHookCommand.Env = append(os.Environ())
+
+				if preHookCommandStdinPipe, err := preHookCommand.StdinPipe(); err != nil {
+					log.Printf("[%s] unable to acquire stdin pipe for the pre-hook command: %+v\n", rid, err)
+				} else {
+					_, err := io.WriteString(preHookCommandStdinPipe, string(preHookCommandStdinJSONString))
+					preHookCommandStdinPipe.Close()
+					if err != nil {
+						log.Printf("[%s] unable to write to pre-hook command stdin: %+v\n", rid, err)
+					} else {
+						log.Printf("[%s] executing pre-hook command %s (%s) using %s as cwd\n", rid, matchedHook.PreHookCommand, preHookCommand.Path, preHookCommand.Dir)
+
+						if preHookCommandOutput, err := preHookCommand.CombinedOutput(); err != nil {
+							log.Printf("[%s] unable to execute pre-hook command: %+v\n", rid, err)
+						} else {
+							JSONDecoder := json.NewDecoder(strings.NewReader(string(preHookCommandOutput)))
+							JSONDecoder.UseNumber()
+
+							if err := JSONDecoder.Decode(&context); err != nil {
+								log.Printf("[%s] unable to parse pre-hook command output: %+v\npre-hook command output was: %+v\n", rid, err, string(preHookCommandOutput))
+							}
+						}
+					}
+				}
+			}
+		}
+	}
 
 	switch {
 	case strings.Contains(contentType, "json"):
 		decoder := json.NewDecoder(bytes.NewReader(body))
 		decoder.UseNumber()
 
-<<<<<<< HEAD
-		// parse context
-		var context map[string]interface{}
-
-		if matchedHook.PreHookCommand != "" {
-			// check the command exists
-			preHookCommandPath, err := exec.LookPath(matchedHook.PreHookCommand)
-			if err != nil {
-				// give a last chance, maybe it's a relative path
-				preHookCommandPathRelativeToCurrentWorkingDirectory := filepath.Join(matchedHook.CommandWorkingDirectory, matchedHook.PreHookCommand)
-				// check the command exists
-				preHookCommandPath, err = exec.LookPath(preHookCommandPathRelativeToCurrentWorkingDirectory)
-			}
-
-			if err != nil {
-				log.Printf("[%s] unable to locate pre-hook command: '%s', %+v\n", rid, matchedHook.PreHookCommand, err)
-				// check if parameters specified in pre-hook command by mistake
-				if strings.IndexByte(matchedHook.PreHookCommand, ' ') != -1 {
-					s := strings.Fields(matchedHook.PreHookCommand)[0]
-					log.Printf("[%s] please use a wrapper script to provide arguments to pre-hook command for '%s'\n", rid, s)
-				}
-			} else {
-				preHookCommandStdin := hook.PreHookContext{
-					HookID:            matchedHook.ID,
-					Method:            r.Method,
-					Base64EncodedBody: base64.StdEncoding.EncodeToString(body),
-					RemoteAddr:        r.RemoteAddr,
-					URI:               r.RequestURI,
-					Host:              r.Host,
-					Headers:           r.Header,
-					Query:             r.URL.Query(),
-				}
-
-				if preHookCommandStdinJSONString, err := json.Marshal(preHookCommandStdin); err != nil {
-					log.Printf("[%s] unable to encode pre-hook context as JSON string for the pre-hook command: %+v\n", rid, err)
-				} else {
-					preHookCommand := exec.Command(preHookCommandPath)
-					preHookCommand.Dir = matchedHook.CommandWorkingDirectory
-					preHookCommand.Env = append(os.Environ())
-
-					if preHookCommandStdinPipe, err := preHookCommand.StdinPipe(); err != nil {
-						log.Printf("[%s] unable to acquire stdin pipe for the pre-hook command: %+v\n", rid, err)
-					} else {
-						_, err := io.WriteString(preHookCommandStdinPipe, string(preHookCommandStdinJSONString))
-						preHookCommandStdinPipe.Close()
-						if err != nil {
-							log.Printf("[%s] unable to write to pre-hook command stdin: %+v\n", rid, err)
-						} else {
-							log.Printf("[%s] executing pre-hook command %s (%s) using %s as cwd\n", rid, matchedHook.PreHookCommand, preHookCommand.Path, preHookCommand.Dir)
-
-							if preHookCommandOutput, err := preHookCommand.CombinedOutput(); err != nil {
-								log.Printf("[%s] unable to execute pre-hook command: %+v\n", rid, err)
-							} else {
-								JSONDecoder := json.NewDecoder(strings.NewReader(string(preHookCommandOutput)))
-								JSONDecoder.UseNumber()
-
-								if err := JSONDecoder.Decode(&context); err != nil {
-									log.Printf("[%s] unable to parse pre-hook command output: %+v\npre-hook command output was: %+v\n", rid, err, string(preHookCommandOutput))
-								}
-							}
-						}
-					}
-				}
-			}
-=======
 		err := decoder.Decode(&payload)
 		if err != nil {
 			log.Printf("[%s] error parsing JSON payload %+v\n", rid, err)
->>>>>>> 38294cd0
 		}
 
 	case strings.Contains(contentType, "x-www-form-urlencoded"):
@@ -479,14 +464,6 @@
 			payload = valuesToMap(fd)
 		}
 
-<<<<<<< HEAD
-		// parse body
-		var payload map[string]interface{}
-
-		if strings.Contains(contentType, "json") {
-			decoder := json.NewDecoder(strings.NewReader(string(body)))
-			decoder.UseNumber()
-=======
 	case strings.Contains(contentType, "xml"):
 		payload, err = mxj.NewMapXmlReader(bytes.NewReader(body))
 		if err != nil {
@@ -502,7 +479,6 @@
 			fmt.Fprint(w, "Error occurred while parsing multipart form.")
 			return
 		}
->>>>>>> 38294cd0
 
 		for k, v := range r.MultipartForm.Value {
 			log.Printf("[%s] found multipart form value %q", rid, k)
@@ -515,12 +491,6 @@
 			payload[k] = v[0]
 		}
 
-<<<<<<< HEAD
-		// handle hook
-		errors := matchedHook.ParseJSONParameters(&headers, &query, &payload, &context)
-		for _, err := range errors {
-			log.Printf("[%s] error parsing JSON parameters: %s\n", rid, err)
-=======
 		for k, v := range r.MultipartForm.File {
 			// Force parsing as JSON regardless of Content-Type.
 			var parseAsJSON bool
@@ -572,7 +542,6 @@
 				}
 				payload[k] = part
 			}
->>>>>>> 38294cd0
 		}
 
 	default:
@@ -580,27 +549,19 @@
 	}
 
 	// handle hook
-	errors := matchedHook.ParseJSONParameters(&headers, &query, &payload)
+	errors := matchedHook.ParseJSONParameters(&headers, &query, &payload, &context)
 	for _, err := range errors {
 		log.Printf("[%s] error parsing JSON parameters: %s\n", rid, err)
 	}
 
-<<<<<<< HEAD
-		if matchedHook.TriggerRule == nil {
-			ok = true
-		} else {
-			ok, err = matchedHook.TriggerRule.Evaluate(&headers, &query, &payload, &context, &body, r.RemoteAddr)
-			if err != nil {
-=======
 	var ok bool
 
 	if matchedHook.TriggerRule == nil {
 		ok = true
 	} else {
-		ok, err = matchedHook.TriggerRule.Evaluate(&headers, &query, &payload, &body, r.RemoteAddr)
+		ok, err = matchedHook.TriggerRule.Evaluate(&headers, &query, &payload, &context, &body, r.RemoteAddr)
 		if err != nil {
 			if !hook.IsParameterNodeError(err) {
->>>>>>> 38294cd0
 				msg := fmt.Sprintf("[%s] error evaluating hook: %s", rid, err)
 				log.Println(msg)
 				w.WriteHeader(http.StatusInternalServerError)
@@ -619,13 +580,8 @@
 			w.Header().Set(responseHeader.Name, responseHeader.Value)
 		}
 
-<<<<<<< HEAD
-			if matchedHook.CaptureCommandOutput {
-				response, err := handleHook(matchedHook, rid, &headers, &query, &payload, &context, &body)
-=======
 		if matchedHook.CaptureCommandOutput {
-			response, err := handleHook(matchedHook, rid, &headers, &query, &payload, &body)
->>>>>>> 38294cd0
+			response, err := handleHook(matchedHook, rid, &headers, &query, &payload, &context, &body)
 
 			if err != nil {
 				w.WriteHeader(http.StatusInternalServerError)
@@ -636,11 +592,6 @@
 					fmt.Fprint(w, "Error occurred while executing the hook's command. Please check your logs for more details.")
 				}
 			} else {
-<<<<<<< HEAD
-				go handleHook(matchedHook, rid, &headers, &query, &payload, &context, &body)
-
-=======
->>>>>>> 38294cd0
 				// Check if a success return code is configured for the hook
 				if matchedHook.SuccessHttpResponseCode != 0 {
 					writeHttpResponseCode(w, rid, matchedHook.ID, matchedHook.SuccessHttpResponseCode)
@@ -648,7 +599,7 @@
 				fmt.Fprint(w, response)
 			}
 		} else {
-			go handleHook(matchedHook, rid, &headers, &query, &payload, &body)
+			go handleHook(matchedHook, rid, &headers, &query, &payload, &context, &body)
 
 			// Check if a success return code is configured for the hook
 			if matchedHook.SuccessHttpResponseCode != 0 {
