--- conflicted
+++ resolved
@@ -382,76 +382,6 @@
 	req.Query = valuesToMap(r.URL.Query())
 
 	// parse body
-<<<<<<< HEAD
-	var payload map[string]interface{}
-	// parse context
-	var context map[string]interface{}
-
-	if matchedHook.PreHookCommand != "" {
-		// check the command exists
-		preHookCommandPath, err := exec.LookPath(matchedHook.PreHookCommand)
-		if err != nil {
-			// give a last chance, maybe it's a relative path
-			preHookCommandPathRelativeToCurrentWorkingDirectory := filepath.Join(matchedHook.CommandWorkingDirectory, matchedHook.PreHookCommand)
-			// check the command exists
-			preHookCommandPath, err = exec.LookPath(preHookCommandPathRelativeToCurrentWorkingDirectory)
-		}
-
-		if err != nil {
-			log.Printf("[%s] unable to locate pre-hook command: '%s', %+v\n", rid, matchedHook.PreHookCommand, err)
-			// check if parameters specified in pre-hook command by mistake
-			if strings.IndexByte(matchedHook.PreHookCommand, ' ') != -1 {
-				s := strings.Fields(matchedHook.PreHookCommand)[0]
-				log.Printf("[%s] please use a wrapper script to provide arguments to pre-hook command for '%s'\n", rid, s)
-			}
-		} else {
-			preHookCommandStdin := hook.PreHookContext{
-				HookID:            matchedHook.ID,
-				Method:            r.Method,
-				Base64EncodedBody: base64.StdEncoding.EncodeToString(body),
-				RemoteAddr:        r.RemoteAddr,
-				URI:               r.RequestURI,
-				Host:              r.Host,
-				Headers:           r.Header,
-				Query:             r.URL.Query(),
-			}
-
-			if preHookCommandStdinJSONString, err := json.Marshal(preHookCommandStdin); err != nil {
-				log.Printf("[%s] unable to encode pre-hook context as JSON string for the pre-hook command: %+v\n", rid, err)
-			} else {
-				preHookCommand := exec.Command(preHookCommandPath)
-				preHookCommand.Dir = matchedHook.CommandWorkingDirectory
-				preHookCommand.Env = append(os.Environ())
-
-				if preHookCommandStdinPipe, err := preHookCommand.StdinPipe(); err != nil {
-					log.Printf("[%s] unable to acquire stdin pipe for the pre-hook command: %+v\n", rid, err)
-				} else {
-					_, err := io.WriteString(preHookCommandStdinPipe, string(preHookCommandStdinJSONString))
-					preHookCommandStdinPipe.Close()
-					if err != nil {
-						log.Printf("[%s] unable to write to pre-hook command stdin: %+v\n", rid, err)
-					} else {
-						log.Printf("[%s] executing pre-hook command %s (%s) using %s as cwd\n", rid, matchedHook.PreHookCommand, preHookCommand.Path, preHookCommand.Dir)
-
-						if preHookCommandOutput, err := preHookCommand.CombinedOutput(); err != nil {
-							log.Printf("[%s] unable to execute pre-hook command: %+v\n", rid, err)
-						} else {
-							JSONDecoder := json.NewDecoder(strings.NewReader(string(preHookCommandOutput)))
-							JSONDecoder.UseNumber()
-
-							if err := JSONDecoder.Decode(&context); err != nil {
-								log.Printf("[%s] unable to parse pre-hook command output: %+v\npre-hook command output was: %+v\n", rid, err, string(preHookCommandOutput))
-							}
-						}
-					}
-				}
-			}
-		}
-	}
-=======
-	// var payload map[string]interface{}
->>>>>>> 67c317e7
-
 	switch {
 	case strings.Contains(req.ContentType, "json"):
 		decoder := json.NewDecoder(bytes.NewReader(req.Body))
@@ -574,12 +504,71 @@
 		log.Printf("[%s] error parsing body payload due to unsupported content type header: %s\n", req.ID, req.ContentType)
 	}
 
+	if matchedHook.PreHookCommand != "" {
+		// check the command exists
+		var lookpath string
+		if filepath.IsAbs(matchedHook.PreHookCommand) || matchedHook.CommandWorkingDirectory == "" {
+			lookpath = matchedHook.PreHookCommand
+		} else {
+			lookpath = filepath.Join(matchedHook.CommandWorkingDirectory, matchedHook.PreHookCommand)
+		}
+
+		preHookCommandPath, err := exec.LookPath(lookpath)
+
+		if err != nil {
+			log.Printf("[%s] unable to locate pre-hook command: '%s', %+v\n", req.ID, matchedHook.PreHookCommand, err)
+			// check if parameters specified in pre-hook command by mistake
+			if strings.IndexByte(matchedHook.PreHookCommand, ' ') != -1 {
+				s := strings.Fields(matchedHook.PreHookCommand)[0]
+				log.Printf("[%s] please use a wrapper script to provide arguments to pre-hook command for '%s'\n", req.ID, s)
+			}
+		} else {
+			preHookCommandStdin := hook.PreHookContext{
+				HookID:            matchedHook.ID,
+				Method:            r.Method,
+				Base64EncodedBody: base64.StdEncoding.EncodeToString(req.Body),
+				RemoteAddr:        r.RemoteAddr,
+				URI:               r.RequestURI,
+				Host:              r.Host,
+				Headers:           r.Header,
+				Query:             r.URL.Query(),
+			}
+
+			if preHookCommandStdinJSONString, err := json.Marshal(preHookCommandStdin); err != nil {
+				log.Printf("[%s] unable to encode pre-hook context as JSON string for the pre-hook command: %+v\n", req.ID, err)
+			} else {
+				preHookCommand := exec.Command(preHookCommandPath)
+				preHookCommand.Dir = matchedHook.CommandWorkingDirectory
+				preHookCommand.Env = append(os.Environ())
+
+				if preHookCommandStdinPipe, err := preHookCommand.StdinPipe(); err != nil {
+					log.Printf("[%s] unable to acquire stdin pipe for the pre-hook command: %+v\n", req.ID, err)
+				} else {
+					_, err := io.WriteString(preHookCommandStdinPipe, string(preHookCommandStdinJSONString))
+					preHookCommandStdinPipe.Close()
+					if err != nil {
+						log.Printf("[%s] unable to write to pre-hook command stdin: %+v\n", req.ID, err)
+					} else {
+						log.Printf("[%s] executing pre-hook command %s (%s) using %s as cwd\n", req.ID, matchedHook.PreHookCommand, preHookCommand.Path, preHookCommand.Dir)
+
+						if preHookCommandOutput, err := preHookCommand.CombinedOutput(); err != nil {
+							log.Printf("[%s] unable to execute pre-hook command: %+v\n", req.ID, err)
+						} else {
+							JSONDecoder := json.NewDecoder(strings.NewReader(string(preHookCommandOutput)))
+							JSONDecoder.UseNumber()
+
+							if err := JSONDecoder.Decode(&req.Context); err != nil {
+								log.Printf("[%s] unable to parse pre-hook command output: %+v\npre-hook command output was: %+v\n", req.ID, err, string(preHookCommandOutput))
+							}
+						}
+					}
+				}
+			}
+		}
+	}
+
 	// handle hook
-<<<<<<< HEAD
-	errors := matchedHook.ParseJSONParameters(&headers, &query, &payload, &context)
-=======
 	errors := matchedHook.ParseJSONParameters(req)
->>>>>>> 67c317e7
 	for _, err := range errors {
 		log.Printf("[%s] error parsing JSON parameters: %s\n", req.ID, err)
 	}
@@ -589,11 +578,7 @@
 	if matchedHook.TriggerRule == nil {
 		ok = true
 	} else {
-<<<<<<< HEAD
-		ok, err = matchedHook.TriggerRule.Evaluate(&headers, &query, &payload, &context, &body, r.RemoteAddr)
-=======
 		ok, err = matchedHook.TriggerRule.Evaluate(req)
->>>>>>> 67c317e7
 		if err != nil {
 			if !hook.IsParameterNodeError(err) {
 				msg := fmt.Sprintf("[%s] error evaluating hook: %s", req.ID, err)
@@ -615,11 +600,7 @@
 		}
 
 		if matchedHook.CaptureCommandOutput {
-<<<<<<< HEAD
-			response, err := handleHook(matchedHook, rid, &headers, &query, &payload, &context, &body)
-=======
 			response, err := handleHook(matchedHook, req)
->>>>>>> 67c317e7
 
 			if err != nil {
 				w.WriteHeader(http.StatusInternalServerError)
@@ -637,11 +618,7 @@
 				fmt.Fprint(w, response)
 			}
 		} else {
-<<<<<<< HEAD
-			go handleHook(matchedHook, rid, &headers, &query, &payload, &context, &body)
-=======
 			go handleHook(matchedHook, req)
->>>>>>> 67c317e7
 
 			// Check if a success return code is configured for the hook
 			if matchedHook.SuccessHttpResponseCode != 0 {
@@ -664,11 +641,7 @@
 	fmt.Fprint(w, "Hook rules were not satisfied.")
 }
 
-<<<<<<< HEAD
-func handleHook(h *hook.Hook, rid string, headers, query, payload *map[string]interface{}, context *map[string]interface{}, body *[]byte) (string, error) {
-=======
 func handleHook(h *hook.Hook, r *hook.Request) (string, error) {
->>>>>>> 67c317e7
 	var errors []error
 
 	// check the command exists
@@ -681,20 +654,12 @@
 
 	cmdPath, err := exec.LookPath(lookpath)
 	if err != nil {
-<<<<<<< HEAD
-		log.Printf("[%s] unable to locate command: '%s'\n", rid, h.ExecuteCommand)
-=======
 		log.Printf("[%s] error in %s", r.ID, err)
->>>>>>> 67c317e7
 
 		// check if parameters specified in execute-command by mistake
 		if strings.IndexByte(h.ExecuteCommand, ' ') != -1 {
 			s := strings.Fields(h.ExecuteCommand)[0]
-<<<<<<< HEAD
-			log.Printf("[%s] please use 'pass-arguments-to-command' to specify args for '%s'\n", rid, s)
-=======
 			log.Printf("[%s] use 'pass-arguments-to-command' to specify args for '%s'", r.ID, s)
->>>>>>> 67c317e7
 		}
 
 		return "", err
@@ -703,31 +668,19 @@
 	cmd := exec.Command(cmdPath)
 	cmd.Dir = h.CommandWorkingDirectory
 
-<<<<<<< HEAD
-	cmd.Args, errors = h.ExtractCommandArguments(headers, query, payload, context)
-=======
 	cmd.Args, errors = h.ExtractCommandArguments(r)
->>>>>>> 67c317e7
 	for _, err := range errors {
 		log.Printf("[%s] error extracting command arguments: %s\n", r.ID, err)
 	}
 
 	var envs []string
-<<<<<<< HEAD
-	envs, errors = h.ExtractCommandArgumentsForEnv(headers, query, payload, context)
-=======
 	envs, errors = h.ExtractCommandArgumentsForEnv(r)
->>>>>>> 67c317e7
 
 	for _, err := range errors {
 		log.Printf("[%s] error extracting command arguments for environment: %s\n", r.ID, err)
 	}
 
-<<<<<<< HEAD
-	files, errors := h.ExtractCommandArgumentsForFile(headers, query, payload, context)
-=======
 	files, errors := h.ExtractCommandArgumentsForFile(r)
->>>>>>> 67c317e7
 
 	for _, err := range errors {
 		log.Printf("[%s] error extracting command arguments for file: %s\n", r.ID, err)
@@ -736,28 +689,16 @@
 	for i := range files {
 		tmpfile, err := ioutil.TempFile(h.CommandWorkingDirectory, files[i].EnvName)
 		if err != nil {
-<<<<<<< HEAD
-			log.Printf("[%s] error creating temp file [%s]\n", rid, err)
-=======
 			log.Printf("[%s] error creating temp file [%s]", r.ID, err)
->>>>>>> 67c317e7
 			continue
 		}
 		log.Printf("[%s] writing env %s file %s", r.ID, files[i].EnvName, tmpfile.Name())
 		if _, err := tmpfile.Write(files[i].Data); err != nil {
-<<<<<<< HEAD
-			log.Printf("[%s] error writing file %s [%s]\n", rid, tmpfile.Name(), err)
-			continue
-		}
-		if err := tmpfile.Close(); err != nil {
-			log.Printf("[%s] error closing file %s [%s]\n", rid, tmpfile.Name(), err)
-=======
 			log.Printf("[%s] error writing file %s [%s]", r.ID, tmpfile.Name(), err)
 			continue
 		}
 		if err := tmpfile.Close(); err != nil {
 			log.Printf("[%s] error closing file %s [%s]", r.ID, tmpfile.Name(), err)
->>>>>>> 67c317e7
 			continue
 		}
 
@@ -782,11 +723,7 @@
 			log.Printf("[%s] removing file %s\n", r.ID, files[i].File.Name())
 			err := os.Remove(files[i].File.Name())
 			if err != nil {
-<<<<<<< HEAD
-				log.Printf("[%s] error removing file %s [%s]\n", rid, files[i].File.Name(), err)
-=======
 				log.Printf("[%s] error removing file %s [%s]", r.ID, files[i].File.Name(), err)
->>>>>>> 67c317e7
 			}
 		}
 	}
